{
  "name": "@lodestar/reqresp",
  "description": "A Typescript implementation of the Ethereum Consensus ReqResp protocol",
  "license": "Apache-2.0",
  "author": "ChainSafe Systems",
  "homepage": "https://github.com/ChainSafe/lodestar#readme",
  "repository": {
    "type": "git",
    "url": "git+https://github.com:ChainSafe/lodestar.git"
  },
  "bugs": {
    "url": "https://github.com/ChainSafe/lodestar/issues"
  },
  "version": "1.9.1",
  "type": "module",
  "exports": {
    ".": {
      "import": "./lib/index.js"
    },
    "./utils": {
      "import": "./lib/utils/index.js"
    }
  },
  "typesVersions": {
    "*": {
      "*": [
        "*",
        "lib/*",
        "lib/*/index"
      ]
    }
  },
  "types": "./lib/index.d.ts",
  "files": [
    "lib/**/*.d.ts",
    "lib/**/*.js",
    "lib/**/*.js.map",
    "*.d.ts",
    "*.js"
  ],
  "scripts": {
    "clean": "rm -rf lib && rm -f *.tsbuildinfo",
    "build": "tsc -p tsconfig.build.json",
    "build:watch": "yarn run build --watch",
    "build:release": "yarn clean && yarn run build",
    "check-build": "node -e \"(async function() { await import('./lib/index.js') })()\"",
    "check-types": "tsc",
    "coverage": "codecov -F lodestar-api",
    "lint": "eslint --color --ext .ts src/ test/",
    "lint:fix": "yarn run lint --fix",
    "pretest": "yarn run check-types",
    "test": "yarn test:unit && yarn test:e2e",
    "test:unit": "nyc --cache-dir .nyc_output/.cache -e .ts mocha 'test/unit/**/*.test.ts'",
    "check-readme": "typescript-docs-verifier"
  },
  "dependencies": {
    "@chainsafe/fast-crc32c": "^4.1.1",
    "@libp2p/interface-connection": "^3.0.2",
    "@libp2p/interface-peer-id": "^2.0.1",
    "@lodestar/config": "^1.9.1",
    "@lodestar/params": "^1.9.1",
    "@lodestar/utils": "^1.9.1",
    "it-all": "^3.0.1",
    "snappy": "^7.2.2",
    "snappyjs": "^0.7.0",
    "uint8arraylist": "^2.4.3",
    "varint": "^6.0.0"
  },
  "devDependencies": {
<<<<<<< HEAD
    "@lodestar/logger": "^1.9.0",
    "@lodestar/types": "^1.9.0",
    "libp2p": "0.42.2"
=======
    "@lodestar/logger": "^1.9.1",
    "@lodestar/types": "^1.9.1"
>>>>>>> 6845eec0
  },
  "peerDependencies": {
    "libp2p": "~0.42.2"
  },
  "keywords": [
    "ethereum",
    "eth-consensus",
    "beacon",
    "p2p",
    "reqresp",
    "blockchain"
  ]
}<|MERGE_RESOLUTION|>--- conflicted
+++ resolved
@@ -67,14 +67,9 @@
     "varint": "^6.0.0"
   },
   "devDependencies": {
-<<<<<<< HEAD
-    "@lodestar/logger": "^1.9.0",
-    "@lodestar/types": "^1.9.0",
+    "@lodestar/logger": "^1.9.1",
+    "@lodestar/types": "^1.9.1",
     "libp2p": "0.42.2"
-=======
-    "@lodestar/logger": "^1.9.1",
-    "@lodestar/types": "^1.9.1"
->>>>>>> 6845eec0
   },
   "peerDependencies": {
     "libp2p": "~0.42.2"
