--- conflicted
+++ resolved
@@ -60,7 +60,6 @@
     }
   }
   public async syncToPeer(peerInfo: PeerInfo): Promise<void> {
-<<<<<<< HEAD
     // fetch recent blocks and push into the chain
     let startSlot = await this.db.chain.getChainHeadSlot();
     if(startSlot ===  0) {
@@ -69,15 +68,6 @@
     const peerLatestHello = this.reps.get(peerInfo.id.toB58String()).latestHello;
     this.logger.info(`attempting initial sync with ${peerInfo.id.toB58String()}, slot ${startSlot} through ${peerLatestHello.headSlot}`);
     const blocks = await this.network.reqResp.beaconBlocksByRange(peerInfo, {
-=======
-    const peerLatestHello = this.reps.get(peerInfo.id.toB58String()).latestHello;
-    if(!peerLatestHello) {
-      return;
-    }
-    // fetch recent blocks and push into the chain
-    const startSlot = this.chain.latestState ? this.chain.latestState.slot : 0;
-    const {blocks} = await this.network.reqResp.beaconBlocks(peerInfo, {
->>>>>>> 3205d1d0
       headBlockRoot: peerLatestHello.headRoot,
       startSlot,
       count: peerLatestHello.headSlot - startSlot,
