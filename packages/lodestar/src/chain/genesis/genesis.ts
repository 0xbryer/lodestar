/**
 * @module chain/genesis
 */

import {
  BeaconBlock,
  BeaconBlockBody,
  BeaconBlockHeader,
  BeaconState,
  Deposit,
  Eth1Data,
  Hash,
  number64,
} from "@chainsafe/eth2.0-types";
import {IBeaconConfig} from "@chainsafe/eth2.0-config";

import {
  DEPOSIT_CONTRACT_TREE_DEPTH,
  EMPTY_SIGNATURE,
  GENESIS_EPOCH,
  GENESIS_SLOT,
  SECONDS_PER_DAY,
  ZERO_HASH,
} from "../../constants";
import {
  getActiveValidatorIndices,
  getTemporaryBlockHeader,
  processDeposit
} from "@chainsafe/eth2.0-state-transition";
import {createValue, hashTreeRoot} from "@chainsafe/ssz";
import {bigIntMin} from "@chainsafe/eth2.0-utils";

export function initializeBeaconStateFromEth1(
  config: IBeaconConfig,
  eth1BlockHash: Hash,
  eth1Timestamp: number64,
  deposits: Deposit[]): BeaconState {
  const state = getGenesisBeaconState(
    config,
    eth1Timestamp - eth1Timestamp % SECONDS_PER_DAY + 2 * SECONDS_PER_DAY,
    {
      depositCount: deposits.length,
      depositRoot: undefined,
      blockHash: eth1BlockHash
    },
    getTemporaryBlockHeader(
      config,
      getEmptyBlock()
    )
  );

  // Process deposits
  const leaves = deposits.map((deposit) => deposit.data);
  deposits.forEach((deposit, index) => {
    const depositDataList = leaves.slice(0, index + 1);
    state.eth1Data.depositRoot = hashTreeRoot({
      elementType: config.types.DepositData,
      maxLength: Math.pow(2, DEPOSIT_CONTRACT_TREE_DEPTH),
    }, depositDataList);
    processDeposit(config, state, deposit);
  });

  // Process activations
  state.validators.forEach((validator, index) => {
    const balance = state.balances[index];
    validator.effectiveBalance = bigIntMin(
      balance - (balance % config.params.EFFECTIVE_BALANCE_INCREMENT),
      config.params.MAX_EFFECTIVE_BALANCE
    );
    if(validator.effectiveBalance === config.params.MAX_EFFECTIVE_BALANCE) {
      validator.activationEligibilityEpoch = config.params.GENESIS_EPOCH;
      validator.activationEpoch = config.params.GENESIS_EPOCH;
    }
  });

<<<<<<< HEAD
=======
  // Populate active_index_roots and compact_committees_roots
  const indices = getActiveValidatorIndices(state, config.params.GENESIS_EPOCH);
  const activeIndexRoot = hashTreeRoot({
    elementType: config.types.ValidatorIndex,
    maxLength: config.params.VALIDATOR_REGISTRY_LIMIT,
  }, indices);
  const committeeRoot = getCompactCommitteesRoot(config, state, config.params.GENESIS_EPOCH);
  for (let index = 0; index < config.params.EPOCHS_PER_HISTORICAL_VECTOR; index++) {
    state.activeIndexRoots[index] = activeIndexRoot;
    state.compactCommitteesRoots[index] = committeeRoot;
  }
>>>>>>> ebb93de9
  return state;
}

export function isValidGenesisState(config: IBeaconConfig, state: BeaconState): boolean {
  if(state.genesisTime < config.params.MIN_GENESIS_TIME) {
    return false;
  }
  return getActiveValidatorIndices(state, config.params.GENESIS_EPOCH).length
      >=
      config.params.MIN_GENESIS_ACTIVE_VALIDATOR_COUNT;

}

/**
 * Generate the initial beacon chain state.
 */
export function getGenesisBeaconState(
  config: IBeaconConfig,
  genesisTime: number64,
  genesisEth1Data: Partial<Eth1Data>,
  latestBlockHeader: BeaconBlockHeader
): BeaconState {
  // Seed RANDAO with Eth1 entropy
  const randaoMixes = Array<Hash>(config.params.EPOCHS_PER_HISTORICAL_VECTOR).fill(genesisEth1Data.blockHash);

  return createValue(config.types.BeaconState, {
    // MISC
    slot: GENESIS_SLOT,
    genesisTime,
    fork: {
      previousVersion: config.params.GENESIS_FORK_VERSION,
      currentVersion: config.params.GENESIS_FORK_VERSION,
      epoch: GENESIS_EPOCH,
    },

    // Validator registry

    // Randomness and committees
    startShard: config.params.GENESIS_START_SHARD,
    latestBlockHeader: latestBlockHeader,

    // Ethereum 1.0 chain data
    eth1Data: genesisEth1Data,
    randaoMixes,
  });
}

export function getEmptyBlockBody(): BeaconBlockBody {
  return {
    randaoReveal: EMPTY_SIGNATURE,
    eth1Data: {
      depositRoot: ZERO_HASH,
      depositCount: 0,
      blockHash: ZERO_HASH,
    },
    graffiti: ZERO_HASH,
    proposerSlashings: [],
    attesterSlashings: [],
    attestations: [],
    deposits: [],
    voluntaryExits: [],
  };
}

/**
 * Get an empty [[BeaconBlock]].
 */
export function getEmptyBlock(): BeaconBlock {
  return {
    slot: GENESIS_SLOT,
    parentRoot: ZERO_HASH,
    stateRoot: ZERO_HASH,
    body: getEmptyBlockBody(),
    signature: EMPTY_SIGNATURE,
  };
}<|MERGE_RESOLUTION|>--- conflicted
+++ resolved
@@ -73,20 +73,6 @@
     }
   });
 
-<<<<<<< HEAD
-=======
-  // Populate active_index_roots and compact_committees_roots
-  const indices = getActiveValidatorIndices(state, config.params.GENESIS_EPOCH);
-  const activeIndexRoot = hashTreeRoot({
-    elementType: config.types.ValidatorIndex,
-    maxLength: config.params.VALIDATOR_REGISTRY_LIMIT,
-  }, indices);
-  const committeeRoot = getCompactCommitteesRoot(config, state, config.params.GENESIS_EPOCH);
-  for (let index = 0; index < config.params.EPOCHS_PER_HISTORICAL_VECTOR; index++) {
-    state.activeIndexRoots[index] = activeIndexRoot;
-    state.compactCommitteesRoots[index] = committeeRoot;
-  }
->>>>>>> ebb93de9
   return state;
 }
 
