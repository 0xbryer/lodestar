--- conflicted
+++ resolved
@@ -6,16 +6,6 @@
       "label": "Prometheus",
       "description": "",
       "pluginId": "prometheus",
-<<<<<<< HEAD
-      "pluginName": "Prometheus"
-    },
-    {
-      "name": "VAR_BEACON_JOB",
-      "type": "constant",
-      "label": "Beacon node job name",
-      "value": "beacon",
-      "description": ""
-=======
       "pluginName": "Prometheus",
       "type": "datasource"
     },
@@ -25,7 +15,6 @@
       "name": "VAR_BEACON_JOB",
       "type": "constant",
       "value": "beacon"
->>>>>>> 108b8ed9
     }
   ],
   "annotations": {
@@ -269,11 +258,7 @@
             }
           },
           "mappings": [],
-<<<<<<< HEAD
-          "unit": "percentunit"
-=======
           "unit": "decbytes"
->>>>>>> 108b8ed9
         },
         "overrides": []
       },
@@ -385,11 +370,7 @@
             }
           },
           "mappings": [],
-<<<<<<< HEAD
-          "unit": "short"
-=======
           "unit": "decbytes"
->>>>>>> 108b8ed9
         },
         "overrides": []
       },
@@ -817,8 +798,6 @@
             }
           },
           "mappings": [],
-<<<<<<< HEAD
-=======
           "unit": "decbytes"
         },
         "overrides": []
@@ -1549,7 +1528,6 @@
             }
           },
           "mappings": [],
->>>>>>> 108b8ed9
           "unit": "short"
         },
         "overrides": []
@@ -1860,11 +1838,6 @@
               "mode": "off"
             }
           },
-<<<<<<< HEAD
-          "mappings": []
-        },
-        "overrides": []
-=======
           "mappings": [],
           "unit": "percentunit"
         },
@@ -1885,7 +1858,6 @@
             ]
           }
         ]
->>>>>>> 108b8ed9
       },
       "gridPos": {
         "h": 8,
