import {allForks, capella, deneb, Wei, bellatrix, Root, eip6110} from "@lodestar/types";
import {
  BYTES_PER_LOGS_BLOOM,
  FIELD_ELEMENTS_PER_BLOB,
  BYTES_PER_FIELD_ELEMENT,
  ForkName,
  ForkSeq,
} from "@lodestar/params";

import {
  bytesToData,
  numToQuantity,
  dataToBytes,
  quantityToNum,
  DATA,
  QUANTITY,
  quantityToBigint,
} from "../../eth1/provider/utils.js";
import {ExecutionPayloadStatus, BlobsBundle, PayloadAttributes, VersionedHashes} from "./interface.js";
import {WithdrawalV1, DepositReceiptV1} from "./payloadIdCache.js";

/* eslint-disable @typescript-eslint/naming-convention */

export type EngineApiRpcParamTypes = {
  /**
   * 1. Object - Instance of ExecutionPayload
   */
  engine_newPayloadV1: [ExecutionPayloadRpc];
  engine_newPayloadV2: [ExecutionPayloadRpc];
  engine_newPayloadV3: [ExecutionPayloadRpc, VersionedHashesRpc, DATA];
  engine_newPayloadV6110: [ExecutionPayloadRpc, VersionedHashesRpc, DATA];
  /**
   * 1. Object - Payload validity status with respect to the consensus rules:
   *   - blockHash: DATA, 32 Bytes - block hash value of the payload
   *   - status: String: VALID|INVALID - result of the payload validation with respect to the proof-of-stake consensus rules
   */
  engine_forkchoiceUpdatedV1: [
    forkChoiceData: {headBlockHash: DATA; safeBlockHash: DATA; finalizedBlockHash: DATA},
    payloadAttributes?: PayloadAttributesRpc,
  ];
  engine_forkchoiceUpdatedV2: [
    forkChoiceData: {headBlockHash: DATA; safeBlockHash: DATA; finalizedBlockHash: DATA},
    payloadAttributes?: PayloadAttributesRpc,
  ];
  engine_forkchoiceUpdatedV3: [
    forkChoiceData: {headBlockHash: DATA; safeBlockHash: DATA; finalizedBlockHash: DATA},
    payloadAttributes?: PayloadAttributesRpc,
  ];
  /**
   * 1. payloadId: QUANTITY, 64 Bits - Identifier of the payload building process
   */
  engine_getPayloadV1: [QUANTITY];
  engine_getPayloadV2: [QUANTITY];
  engine_getPayloadV3: [QUANTITY];
  engine_getPayloadV6110: [QUANTITY];

  /**
   * 1. Array of DATA - Array of block_hash field values of the ExecutionPayload structure
   *  */
  engine_getPayloadBodiesByHashV1: DATA[][];

  /**
   *  1. start: QUANTITY, 64 bits - Starting block number
   *  2. count: QUANTITY, 64 bits - Number of blocks to return
   */
  engine_getPayloadBodiesByRangeV1: [start: QUANTITY, count: QUANTITY];
};

export type PayloadStatus = {
  status: ExecutionPayloadStatus;
  latestValidHash: DATA | null;
  validationError: string | null;
};

export type EngineApiRpcReturnTypes = {
  /**
   * Object - Response object:
   * - status: String - the result of the payload execution:
   */
  engine_newPayloadV1: PayloadStatus;
  engine_newPayloadV2: PayloadStatus;
  engine_newPayloadV3: PayloadStatus;
  engine_newPayloadV6110: PayloadStatus;
  engine_forkchoiceUpdatedV1: {
    payloadStatus: PayloadStatus;
    payloadId: QUANTITY | null;
  };
  engine_forkchoiceUpdatedV2: {
    payloadStatus: PayloadStatus;
    payloadId: QUANTITY | null;
  };
  engine_forkchoiceUpdatedV3: {
    payloadStatus: PayloadStatus;
    payloadId: QUANTITY | null;
  };
  /**
   * payloadId | Error: QUANTITY, 64 Bits - Identifier of the payload building process
   */
  engine_getPayloadV1: ExecutionPayloadRpc;
  engine_getPayloadV2: ExecutionPayloadResponse;
  engine_getPayloadV3: ExecutionPayloadResponse;
  engine_getPayloadV6110: ExecutionPayloadResponse;

  engine_getPayloadBodiesByHashV1: (ExecutionPayloadBodyRpc | null)[];

  engine_getPayloadBodiesByRangeV1: (ExecutionPayloadBodyRpc | null)[];
};

type ExecutionPayloadRpcWithValue = {
  executionPayload: ExecutionPayloadRpc;
  // even though CL tracks this as executionPayloadValue, EL returns this as blockValue
  blockValue: QUANTITY;
  blobsBundle?: BlobsBundleRpc;
  shouldOverrideBuilder?: boolean;
};
type ExecutionPayloadResponse = ExecutionPayloadRpc | ExecutionPayloadRpcWithValue;

export type ExecutionPayloadBodyRpc = {
  transactions: DATA[];
  withdrawals: WithdrawalV1[] | null | undefined;
  depositReceipts: DepositReceiptV1[] | null | undefined;
};

export type ExecutionPayloadBody = {
  transactions: bellatrix.Transaction[];
  withdrawals: capella.Withdrawals | null;
  depositReceipts: eip6110.DepositReceipts | null;
};

export type ExecutionPayloadRpc = {
  parentHash: DATA; // 32 bytes
  feeRecipient: DATA; // 20 bytes
  stateRoot: DATA; // 32 bytes
  receiptsRoot: DATA; // 32 bytes
  logsBloom: DATA; // 256 bytes
  prevRandao: DATA; // 32 bytes
  blockNumber: QUANTITY;
  gasLimit: QUANTITY;
  gasUsed: QUANTITY;
  timestamp: QUANTITY;
  extraData: DATA; // 0 to 32 bytes
  baseFeePerGas: QUANTITY;
  blockHash: DATA; // 32 bytes
  transactions: DATA[];
  withdrawals?: WithdrawalRpc[]; // Capella hardfork
  blobGasUsed?: QUANTITY; // DENEB
  excessBlobGas?: QUANTITY; // DENEB
  parentBeaconBlockRoot?: QUANTITY; // DENEB
  depositReceipts?: DepositReceiptRpc[]; // EIP6110
};

export type WithdrawalRpc = {
  index: QUANTITY;
  validatorIndex: QUANTITY;
  address: DATA;
  amount: QUANTITY;
};

export type DepositReceiptRpc = {
  pubkey: DATA;
  withdrawalCredentials: DATA;
  amount: QUANTITY;
  signature: DATA;
  index: QUANTITY;
};

export type VersionedHashesRpc = DATA[];

export type PayloadAttributesRpc = {
  /** QUANTITY, 64 Bits - value for the timestamp field of the new payload */
  timestamp: QUANTITY;
  /** DATA, 32 Bytes - value for the prevRandao field of the new payload */
  prevRandao: DATA;
  /** DATA, 20 Bytes - suggested value for the coinbase field of the new payload */
  suggestedFeeRecipient: DATA;
  withdrawals?: WithdrawalRpc[];
  /** DATA, 32 Bytes - value for the parentBeaconBlockRoot to be used for building block */
  parentBeaconBlockRoot?: DATA;
};

export interface BlobsBundleRpc {
  commitments: DATA[]; // each 48 bytes
  blobs: DATA[]; // each 4096 * 32 = 131072 bytes
  proofs: DATA[]; // some ELs could also provide proofs, each 48 bytes
}

export function serializeExecutionPayload(fork: ForkName, data: allForks.ExecutionPayload): ExecutionPayloadRpc {
  const payload: ExecutionPayloadRpc = {
    parentHash: bytesToData(data.parentHash),
    feeRecipient: bytesToData(data.feeRecipient),
    stateRoot: bytesToData(data.stateRoot),
    receiptsRoot: bytesToData(data.receiptsRoot),
    logsBloom: bytesToData(data.logsBloom),
    prevRandao: bytesToData(data.prevRandao),
    blockNumber: numToQuantity(data.blockNumber),
    gasLimit: numToQuantity(data.gasLimit),
    gasUsed: numToQuantity(data.gasUsed),
    timestamp: numToQuantity(data.timestamp),
    extraData: bytesToData(data.extraData),
    baseFeePerGas: numToQuantity(data.baseFeePerGas),
    blockHash: bytesToData(data.blockHash),
    transactions: data.transactions.map((tran) => bytesToData(tran)),
  };

  // Capella adds withdrawals to the ExecutionPayload
  if (ForkSeq[fork] >= ForkSeq.capella) {
    const {withdrawals} = data as capella.ExecutionPayload;
    payload.withdrawals = withdrawals.map(serializeWithdrawal);
  }

  // DENEB adds blobGasUsed & excessBlobGas to the ExecutionPayload
  if (ForkSeq[fork] >= ForkSeq.deneb) {
    const {blobGasUsed, excessBlobGas} = data as deneb.ExecutionPayload;
    payload.blobGasUsed = numToQuantity(blobGasUsed);
    payload.excessBlobGas = numToQuantity(excessBlobGas);
  }

  // EIP6110 adds depositReceipts to the ExecutionPayload
  if (ForkSeq[fork] >= ForkSeq.eip6110) {
    const {depositReceipts} = data as eip6110.ExecutionPayload;
    payload.depositReceipts = depositReceipts.map(serializeDepositReceipt);
  }

  return payload;
}

export function serializeVersionedHashes(vHashes: VersionedHashes): VersionedHashesRpc {
  return vHashes.map(bytesToData);
}

export function hasPayloadValue(response: ExecutionPayloadResponse): response is ExecutionPayloadRpcWithValue {
  return (response as ExecutionPayloadRpcWithValue).blockValue !== undefined;
}

export function parseExecutionPayload(
  fork: ForkName,
  response: ExecutionPayloadResponse
): {
  executionPayload: allForks.ExecutionPayload;
  executionPayloadValue: Wei;
  blobsBundle?: BlobsBundle;
  shouldOverrideBuilder?: boolean;
} {
  let data: ExecutionPayloadRpc;
  let executionPayloadValue: Wei;
  let blobsBundle: BlobsBundle | undefined;
  let shouldOverrideBuilder: boolean;

  if (hasPayloadValue(response)) {
    executionPayloadValue = quantityToBigint(response.blockValue);
    data = response.executionPayload;
    blobsBundle = response.blobsBundle ? parseBlobsBundle(response.blobsBundle) : undefined;
    shouldOverrideBuilder = response.shouldOverrideBuilder ?? false;
  } else {
    data = response;
    // Just set it to zero as default
    executionPayloadValue = BigInt(0);
    blobsBundle = undefined;
    shouldOverrideBuilder = false;
  }

  const executionPayload = {
    parentHash: dataToBytes(data.parentHash, 32),
    feeRecipient: dataToBytes(data.feeRecipient, 20),
    stateRoot: dataToBytes(data.stateRoot, 32),
    receiptsRoot: dataToBytes(data.receiptsRoot, 32),
    logsBloom: dataToBytes(data.logsBloom, BYTES_PER_LOGS_BLOOM),
    prevRandao: dataToBytes(data.prevRandao, 32),
    blockNumber: quantityToNum(data.blockNumber),
    gasLimit: quantityToNum(data.gasLimit),
    gasUsed: quantityToNum(data.gasUsed),
    timestamp: quantityToNum(data.timestamp),
    extraData: dataToBytes(data.extraData, null),
    baseFeePerGas: quantityToBigint(data.baseFeePerGas),
    blockHash: dataToBytes(data.blockHash, 32),
    transactions: data.transactions.map((tran) => dataToBytes(tran, null)),
  };

  if (ForkSeq[fork] >= ForkSeq.capella) {
    const {withdrawals} = data;
    // Geth can also reply with null
    if (withdrawals == null) {
      throw Error(
        `withdrawals missing for ${fork} >= capella executionPayload number=${executionPayload.blockNumber} hash=${data.blockHash}`
      );
    }
    (executionPayload as capella.ExecutionPayload).withdrawals = withdrawals.map((w) => deserializeWithdrawal(w));
  }

  // DENEB adds excessBlobGas to the ExecutionPayload
  if (ForkSeq[fork] >= ForkSeq.deneb) {
    const {blobGasUsed, excessBlobGas} = data;

    if (blobGasUsed == null) {
      throw Error(
        `blobGasUsed missing for ${fork} >= deneb executionPayload number=${executionPayload.blockNumber} hash=${data.blockHash}`
      );
    }
    if (excessBlobGas == null) {
      throw Error(
        `excessBlobGas missing for ${fork} >= deneb executionPayload number=${executionPayload.blockNumber} hash=${data.blockHash}`
      );
    }

    (executionPayload as deneb.ExecutionPayload).blobGasUsed = quantityToBigint(blobGasUsed);
    (executionPayload as deneb.ExecutionPayload).excessBlobGas = quantityToBigint(excessBlobGas);
  }

<<<<<<< HEAD
  if (ForkSeq[fork] >= ForkSeq.eip6110) {
    const {depositReceipts} = data;
    // Geth can also reply with null
    if (depositReceipts == null) {
      throw Error(
        `depositReceipts missing for ${fork} >= eip6110 executionPayload number=${executionPayload.blockNumber} hash=${data.blockHash}`
      );
    }
    (executionPayload as eip6110.ExecutionPayload).depositReceipts = depositReceipts.map(deserializeDepositReceipts);
  }

  return {executionPayload, executionPayloadValue, blobsBundle};
=======
  return {executionPayload, executionPayloadValue, blobsBundle, shouldOverrideBuilder};
>>>>>>> e51f4958
}

export function serializePayloadAttributes(data: PayloadAttributes): PayloadAttributesRpc {
  return {
    timestamp: numToQuantity(data.timestamp),
    prevRandao: bytesToData(data.prevRandao),
    suggestedFeeRecipient: data.suggestedFeeRecipient,
    withdrawals: data.withdrawals?.map(serializeWithdrawal),
    parentBeaconBlockRoot: data.parentBeaconBlockRoot ? bytesToData(data.parentBeaconBlockRoot) : undefined,
  };
}

export function serializeBeaconBlockRoot(data: Root): DATA {
  return bytesToData(data);
}

export function deserializePayloadAttributes(data: PayloadAttributesRpc): PayloadAttributes {
  return {
    timestamp: quantityToNum(data.timestamp),
    prevRandao: dataToBytes(data.prevRandao, 32),
    // DATA is anyway a hex string, so we can just track it as a hex string to
    // avoid any conversions
    suggestedFeeRecipient: data.suggestedFeeRecipient,
    withdrawals: data.withdrawals?.map((withdrawal) => deserializeWithdrawal(withdrawal)),
    parentBeaconBlockRoot: data.parentBeaconBlockRoot ? dataToBytes(data.parentBeaconBlockRoot, 32) : undefined,
  };
}

export function parseBlobsBundle(data: BlobsBundleRpc): BlobsBundle {
  return {
    // As of Nov 17th 2022 according to Dan's tests Geth returns null if no blobs in block
    commitments: (data.commitments ?? []).map((kzg) => dataToBytes(kzg, 48)),
    blobs: (data.blobs ?? []).map((blob) => dataToBytes(blob, BYTES_PER_FIELD_ELEMENT * FIELD_ELEMENTS_PER_BLOB)),
    proofs: (data.proofs ?? []).map((kzg) => dataToBytes(kzg, 48)),
  };
}

export function serializeBlobsBundle(data: BlobsBundle): BlobsBundleRpc {
  return {
    commitments: data.commitments.map((kzg) => bytesToData(kzg)),
    blobs: data.blobs.map((blob) => bytesToData(blob)),
    proofs: data.blobs.map((proof) => bytesToData(proof)),
  };
}

export function serializeWithdrawal(withdrawal: capella.Withdrawal): WithdrawalRpc {
  return {
    index: numToQuantity(withdrawal.index),
    validatorIndex: numToQuantity(withdrawal.validatorIndex),
    address: bytesToData(withdrawal.address),
    // Both CL and EL now deal in Gwei, just little-endian to big-endian conversion required
    amount: numToQuantity(withdrawal.amount),
  };
}

export function deserializeWithdrawal(serialized: WithdrawalRpc): capella.Withdrawal {
  return {
    index: quantityToNum(serialized.index),
    validatorIndex: quantityToNum(serialized.validatorIndex),
    address: dataToBytes(serialized.address, 20),
    // Both CL and EL now deal in Gwei, just big-endian to little-endian conversion required
    amount: quantityToBigint(serialized.amount),
  } as capella.Withdrawal;
}

export function serializeDepositReceipt(depositReceipt: eip6110.DepositReceipt): DepositReceiptRpc {
  return {
    pubkey: bytesToData(depositReceipt.pubkey),
    withdrawalCredentials: bytesToData(depositReceipt.withdrawalCredentials),
    amount: numToQuantity(depositReceipt.amount),
    signature: bytesToData(depositReceipt.signature),
    index: numToQuantity(depositReceipt.index),
  };
}

export function deserializeDepositReceipts(serialized: DepositReceiptRpc): eip6110.DepositReceipt {
  return {
    pubkey: dataToBytes(serialized.pubkey, 48),
    withdrawalCredentials: dataToBytes(serialized.withdrawalCredentials, 32),
    amount: quantityToNum(serialized.amount),
    signature: dataToBytes(serialized.signature, 96),
    index: quantityToNum(serialized.index),
  } as eip6110.DepositReceipt;
}

export function deserializeExecutionPayloadBody(data: ExecutionPayloadBodyRpc | null): ExecutionPayloadBody | null {
  return data
    ? {
        transactions: data.transactions.map((tran) => dataToBytes(tran, null)),
        withdrawals: data.withdrawals ? data.withdrawals.map(deserializeWithdrawal) : null,
        depositReceipts: data.depositReceipts ? data.depositReceipts.map(deserializeDepositReceipts) : null,
      }
    : null;
}

export function serializeExecutionPayloadBody(data: ExecutionPayloadBody | null): ExecutionPayloadBodyRpc | null {
  return data
    ? {
        transactions: data.transactions.map((tran) => bytesToData(tran)),
        withdrawals: data.withdrawals ? data.withdrawals.map(serializeWithdrawal) : null,
        depositReceipts: data.depositReceipts ? data.depositReceipts.map(serializeDepositReceipt) : null,
      }
    : null;
}

export function assertReqSizeLimit(blockHashesReqCount: number, count: number): void {
  if (blockHashesReqCount > count) {
    throw new Error(`Requested blocks must not be > ${count}`);
  }
  return;
}<|MERGE_RESOLUTION|>--- conflicted
+++ resolved
@@ -306,7 +306,6 @@
     (executionPayload as deneb.ExecutionPayload).excessBlobGas = quantityToBigint(excessBlobGas);
   }
 
-<<<<<<< HEAD
   if (ForkSeq[fork] >= ForkSeq.eip6110) {
     const {depositReceipts} = data;
     // Geth can also reply with null
@@ -318,10 +317,7 @@
     (executionPayload as eip6110.ExecutionPayload).depositReceipts = depositReceipts.map(deserializeDepositReceipts);
   }
 
-  return {executionPayload, executionPayloadValue, blobsBundle};
-=======
   return {executionPayload, executionPayloadValue, blobsBundle, shouldOverrideBuilder};
->>>>>>> e51f4958
 }
 
 export function serializePayloadAttributes(data: PayloadAttributes): PayloadAttributesRpc {
