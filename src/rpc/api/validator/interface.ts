--- conflicted
+++ resolved
@@ -27,13 +27,7 @@
 export interface IValidatorApi extends IApi {
 
   /**
-<<<<<<< HEAD
    * Obtains validator index attached to his public key
-   * @param validatorPublicKey
-=======
-   * Requests the BeaconNode to provide a set of “duties”, which are actions that should be performed by ValidatorClients. This API call should be polled at every slot, to ensure that any chain reorganisations are catered for, and to ensure that the currently connected BeaconNode is properly synchronised.
-   * @returns A list of unique validator public keys, where each item is a 0x encoded hex string.
->>>>>>> faf4716b
    */
   getIndex(validatorPublicKey: BLSPubkey): Promise<ValidatorIndex>;
 
@@ -43,86 +37,46 @@
    * This API call should be polled at every slot,
    * to ensure that any chain reorganisations are catered for,
    * and to ensure that the currently connected BeaconNode is properly synchronised.
-   * @param validatorIndex
-   * @returns {Promise<{currentVersion: bytes4; validatorDuty: ValidatorDuty}>}
-   * A list of unique validator public keys, where each item is a 0x encoded hex string.
+   * @returns A list of unique validator public keys, where each item is a 0x encoded hex string.
    */
   getDuties(
     validatorIndex: ValidatorIndex
-  ): Promise<{currentVersion: Fork; validatorDuty: ValidatorDuty}>;
+  ): Promise<{ currentVersion: Fork; validatorDuty: ValidatorDuty }>;
 
   /**
    * Requests to check if a validator should propose for a given slot.
-<<<<<<< HEAD
-   * @param index
-   * @param {Slot} slot
-   * @returns {Promise<{slot: Slot, proposer: boolean}}
-=======
->>>>>>> faf4716b
    */
   isProposer(index: ValidatorIndex, slot: Slot): Promise<boolean>;
 
   /**
-<<<<<<< HEAD
    * Requests a validators committeeAssignment,
    * can be used for past, current and one epoch in the future
-   * @param {ValidatorIndex} index
-   * @param {Epoch} epoch
-=======
-   * Requests a validators committeeAssignment, can be used for past, current and one epoch in the future
->>>>>>> faf4716b
    */
   getCommitteeAssignment(index: ValidatorIndex, epoch: Epoch): Promise<CommitteeAssignment>;
 
   /**
-<<<<<<< HEAD
    * Requests a BeaconNode to produce a valid block,
    * which can then be signed by a ValidatorClient.
-   * @param {Slot} slot
-   * @param {bytes} randaoReveal
    * @returns {Promise<BeaconBlock>} A proposed BeaconBlock object,
    * but with the signature field left blank.
-=======
-   * Requests a BeaconNode to produce a valid block, which can then be signed by a ValidatorClient.
-   * @returns A proposed BeaconBlock object, but with the signature field left blank.
->>>>>>> faf4716b
    */
   produceBlock(slot: Slot, randaoReveal: bytes): Promise<BeaconBlock>;
 
   /**
-<<<<<<< HEAD
    * Requests that the BeaconNode produce an IndexedAttestation,
    * with a blank signature field, which the ValidatorClient will then sign.
-   * @param {Slot} slot
-   * @param {Shard} shard
-   * @returns {Promise<Attestation>}
-=======
-   * Requests that the BeaconNode produce an IndexedAttestation, with a blank signature field, which the ValidatorClient will then sign.
->>>>>>> faf4716b
    */
   produceAttestation(slot: Slot, shard: Shard): Promise<AttestationData>;
 
   /**
-<<<<<<< HEAD
    * Instructs the BeaconNode to publish a newly signed beacon block
    * to the beacon network, to be included in the beacon chain.
-   * @param {BeaconBlock} beaconBlock
-   * @returns {Promise<void>}
-=======
-   * Instructs the BeaconNode to publish a newly signed beacon block to the beacon network, to be included in the beacon chain.
->>>>>>> faf4716b
    */
   publishBlock(beaconBlock: BeaconBlock): Promise<void>;
 
   /**
-<<<<<<< HEAD
    * Instructs the BeaconNode to publish a newly signed IndexedAttestation object,
    * to be incorporated into the beacon chain.
-   * @param {Attestation} attestation
-   * @returns {Promise<void>}
-=======
-   * Instructs the BeaconNode to publish a newly signed IndexedAttestation object, to be incorporated into the beacon chain.
->>>>>>> faf4716b
    */
   publishAttestation(attestation: Attestation): Promise<void>;
 }