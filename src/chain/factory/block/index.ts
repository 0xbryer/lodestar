--- conflicted
+++ resolved
@@ -34,11 +34,7 @@
     previousBlockRoot: signingRoot(parentHeader, BeaconBlockHeader),
     signature: undefined,
     stateRoot: undefined,
-<<<<<<< HEAD
-    body: await assembleBody(opPool, merkleTree, currentState, randao),
-=======
-    body: await assembleBody(opPool, eth1, currentState, randao),
->>>>>>> a409f9e5
+    body: await assembleBody(opPool, eth1, merkleTree, currentState, randao),
   };
 
   //This will effectively copy state so we avoid modifying existing state
