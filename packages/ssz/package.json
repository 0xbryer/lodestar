--- conflicted
+++ resolved
@@ -3,13 +3,8 @@
   "description": "Simple Serialize",
   "license": "Apache-2.0",
   "author": "ChainSafe Systems",
-<<<<<<< HEAD
   "homepage": "https://github.com/chainsafe/lodestar/packages/ssz",
-  "version": "0.5.3",
-=======
-  "homepage": "https://github.com/chainsafe/ssz-js",
   "version": "0.5.4",
->>>>>>> b548f652
   "main": "lib/index.js",
   "files": [
     "lib/**/*.d.ts",
@@ -33,18 +28,8 @@
   },
   "types": "lib/index.d.ts",
   "dependencies": {
-<<<<<<< HEAD
     "@chainsafe/persistent-merkle-tree": "^0.1.1",
     "bcrypto": "^4.1.0"
-=======
-    "@chainsafe/bit-utils": "0.1.6",
-    "@chainsafe/ssz-type-schema": "^0.0.2",
-    "@types/bn.js": "^4.11.5",
-    "assert": "^1.4.1",
-    "bcrypto": "^4.1.0",
-    "bigint-buffer": "^1.1.5",
-    "bn.js": "^5.0.0"
->>>>>>> b548f652
   },
   "devDependencies": {
     "@types/chai": "^4.1.7",
