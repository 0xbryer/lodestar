--- conflicted
+++ resolved
@@ -67,21 +67,13 @@
     "@ethereumjs/tx": "^4.1.2",
     "@ethereumjs/util": "^8.0.6",
     "@ethereumjs/vm": "^6.4.2",
-<<<<<<< HEAD
-    "@lodestar/api": "^1.9.1",
-    "@lodestar/config": "^1.9.1",
-    "@lodestar/params": "^1.9.1",
-    "@lodestar/logger": "^1.9.1",
-    "@lodestar/light-client": "^1.9.1",
-    "@lodestar/types": "^1.9.1",
-    "@lodestar/utils": "^1.9.1",
-=======
     "@lodestar/api": "^1.9.2",
     "@lodestar/config": "^1.9.2",
+    "@lodestar/params": "^1.9.2",
+    "@lodestar/logger": "^1.9.2",
     "@lodestar/light-client": "^1.9.2",
     "@lodestar/types": "^1.9.2",
     "@lodestar/utils": "^1.9.2",
->>>>>>> 72beda1c
     "ethereum-cryptography": "^1.2.0",
     "find-up": "^6.3.0",
     "http-proxy": "^1.18.1",
@@ -90,11 +82,7 @@
     "yargs": "^17.7.1"
   },
   "devDependencies": {
-<<<<<<< HEAD
     "@lodestar/test-utils": "^1.9.1",
-=======
-    "@lodestar/logger": "^1.9.2",
->>>>>>> 72beda1c
     "@types/http-proxy": "^1.17.10",
     "@types/yargs": "^17.0.24",
     "axios": "^1.3.4",
