--- conflicted
+++ resolved
@@ -24,29 +24,10 @@
   registerValidatorStatuses: (currentEpoch: Epoch, statuses: AttesterStatus[], balances?: number[]) => void;
 };
 
-<<<<<<< HEAD
 export type EpochCacheMetrics = {
   finalizedPubkeyDuplicateInsert: Gauge;
 };
 
-type LabelValues<T extends string> = Partial<Record<T, string | number>>;
-
-interface Histogram<T extends string = string> {
-  startTimer(labels?: LabelValues<T>): (labels?: LabelValues<T>) => number;
-
-  observe(value: number): void;
-  observe(labels: LabelValues<T>, values: number): void;
-  observe(arg1: LabelValues<T> | number, arg2?: number): void;
-}
-
-interface Gauge<T extends string = string> {
-  inc(value?: number): void;
-  inc(labels: LabelValues<T>, value?: number): void;
-  inc(arg1?: LabelValues<T> | number, arg2?: number): void;
-}
-
-=======
->>>>>>> e51f4958
 export function onStateCloneMetrics(
   state: CachedBeaconStateAllForks,
   metrics: BeaconStateTransitionMetrics,
