--- conflicted
+++ resolved
@@ -1,10 +1,6 @@
 {
   "name": "@lodestar/config",
-<<<<<<< HEAD
-  "version": "1.7.2",
-=======
   "version": "1.8.0",
->>>>>>> d1e59733
   "description": "Chain configuration required for lodestar",
   "author": "ChainSafe Systems",
   "license": "Apache-2.0",
@@ -69,14 +65,8 @@
     "blockchain"
   ],
   "dependencies": {
-<<<<<<< HEAD
-    "@chainsafe/ssz": "^0.10.1",
-    "@lodestar/params": "^1.7.2",
-    "@lodestar/types": "^1.7.2"
-=======
     "@chainsafe/ssz": "^0.10.2",
     "@lodestar/params": "^1.8.0",
     "@lodestar/types": "^1.8.0"
->>>>>>> d1e59733
   }
 }