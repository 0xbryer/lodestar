import {createLibp2p} from "libp2p";
import {identifyService} from "libp2p/identify";
import {tcp} from "@libp2p/tcp";
import {mplex} from "@libp2p/mplex";
import {bootstrap} from "@libp2p/bootstrap";
import {mdns} from "@libp2p/mdns";
import {PeerId} from "@libp2p/interface-peer-id";
import {Datastore} from "interface-datastore";
import type {PeerDiscovery} from "@libp2p/interface-peer-discovery";
import type {Components} from "libp2p/components";
import {prometheusMetrics} from "@libp2p/prometheus-metrics";
import {Registry} from "prom-client";
import {Libp2p} from "../interface.js";
import {createNoise} from "./noise.js";

export type Libp2pOptions = {
  peerId: PeerId;
  addresses: {
    listen: string[];
    announce?: string[];
  };
  datastore?: Datastore;
  peerDiscovery?: ((components: Components) => PeerDiscovery)[];
  bootMultiaddrs?: string[];
  maxConnections?: number;
  minConnections?: number;
  metrics?: boolean;
  metricsRegistry?: Registry;
  lodestarVersion?: string;
  hideAgentVersion?: boolean;
  mdns?: boolean;
};

export async function createNodejsLibp2p(options: Libp2pOptions): Promise<Libp2p> {
  const peerDiscovery = [];
  if (options.peerDiscovery) {
    peerDiscovery.push(...options.peerDiscovery);
  } else {
    if ((options.bootMultiaddrs?.length ?? 0) > 0) {
      peerDiscovery.push(bootstrap({list: options.bootMultiaddrs ?? []}));
    }
    if (options.mdns) {
      peerDiscovery.push(mdns());
    }
  }
  return createLibp2p({
    peerId: options.peerId,
    addresses: {
      listen: options.addresses.listen,
      announce: options.addresses.announce || [],
    },
    connectionEncryption: [createNoise()],
    // Reject connections when the server's connection count gets high
    transports: [
      tcp({
        maxConnections: options.maxConnections,
        closeServerOnMaxConnections: {
          closeAbove: options.maxConnections ?? Infinity,
          listenBelow: options.maxConnections ?? Infinity,
        },
      }),
    ],
    streamMuxers: [mplex({maxInboundStreams: 256})],
    peerDiscovery,
    metrics: options.metrics
      ? prometheusMetrics({
          collectDefaultMetrics: false,
          preserveExistingMetrics: true,
          registry: options.metricsRegistry,
        })
      : undefined,
    connectionManager: {
      // dialer config
      maxParallelDials: 100,
      maxPeerAddrsToDial: 4,
      maxParallelDialsPerPeer: 2,
      dialTimeout: 30_000,

      // DOCS: the maximum number of connections libp2p is willing to have before it starts disconnecting.
      // If ConnectionManager.size > maxConnections calls _maybeDisconnectOne() which will sort peers disconnect
      // the one with the least `_peerValues`. That's a custom peer generalized score that's not used, so it always
      // has the same value in current Lodestar usage.
      maxConnections: options.maxConnections,
      // DOCS: There is no way to turn off autodial other than setting minConnections to 0
      minConnections: 0,
    },
    datastore: options.datastore,
<<<<<<< HEAD
    services: {
      identify: identifyService({
        agentVersion: options.lodestarVersion ? `lodestar/${options.lodestarVersion}` : "lodestar",
      }),
      // individual components are specified because the components object is a Proxy
      // and passing it here directly causes problems downstream, not to mention is slowwww
      components: (components: Components) => ({
        peerId: components.peerId,
        events: components.events,
        addressManager: components.addressManager,
        peerStore: components.peerStore,
        upgrader: components.upgrader,
        registrar: components.registrar,
        connectionManager: components.connectionManager,
        transportManager: components.transportManager,
        connectionGater: components.connectionGater,
        contentRouting: components.contentRouting,
        peerRouting: components.peerRouting,
        datastore: components.datastore,
        connectionProtector: components.connectionProtector,
        metrics: components.metrics,
      }),
=======
    nat: {
      // libp2p usage of nat-api is broken as shown in this issue. https://github.com/ChainSafe/lodestar/issues/2996
      // Also, unnsolicited usage of UPnP is not great, and should be customizable with flags
      enabled: false,
    },
    relay: {
      enabled: false,
      hop: {
        enabled: false,
        active: false,
      },
      advertise: {
        enabled: false,
        ttl: 0,
        bootDelay: 0,
      },
      autoRelay: {
        enabled: false,
        maxListeners: 0,
      },
    },

    identify: {
      host: {
        agentVersion: options.hideAgentVersion
          ? ""
          : options.lodestarVersion
          ? `lodestar/${options.lodestarVersion}`
          : "lodestar",
      },
>>>>>>> 2fbe6fab
    },
  });
}<|MERGE_RESOLUTION|>--- conflicted
+++ resolved
@@ -85,10 +85,13 @@
       minConnections: 0,
     },
     datastore: options.datastore,
-<<<<<<< HEAD
     services: {
       identify: identifyService({
-        agentVersion: options.lodestarVersion ? `lodestar/${options.lodestarVersion}` : "lodestar",
+        agentVersion: options.hideAgentVersion
+          ? ""
+          : options.lodestarVersion
+          ? `lodestar/${options.lodestarVersion}`
+          : "lodestar",
       }),
       // individual components are specified because the components object is a Proxy
       // and passing it here directly causes problems downstream, not to mention is slowwww
@@ -108,38 +111,6 @@
         connectionProtector: components.connectionProtector,
         metrics: components.metrics,
       }),
-=======
-    nat: {
-      // libp2p usage of nat-api is broken as shown in this issue. https://github.com/ChainSafe/lodestar/issues/2996
-      // Also, unnsolicited usage of UPnP is not great, and should be customizable with flags
-      enabled: false,
-    },
-    relay: {
-      enabled: false,
-      hop: {
-        enabled: false,
-        active: false,
-      },
-      advertise: {
-        enabled: false,
-        ttl: 0,
-        bootDelay: 0,
-      },
-      autoRelay: {
-        enabled: false,
-        maxListeners: 0,
-      },
-    },
-
-    identify: {
-      host: {
-        agentVersion: options.hideAgentVersion
-          ? ""
-          : options.lodestarVersion
-          ? `lodestar/${options.lodestarVersion}`
-          : "lodestar",
-      },
->>>>>>> 2fbe6fab
     },
   });
 }