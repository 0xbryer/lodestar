import {Keypair} from "./keypair";
import {PrivateKey} from "./privateKey";
import {G2point} from "./helpers/g2point";
import {G1point} from "./helpers/g1point";
import {PublicKey} from "./publicKey";
import {Signature} from "./signature";
import {ElipticCurvePairing} from "./helpers/ec-pairing";
import ctx from "./ctx";
import {BLSPubkey, BLSSecretKey, BLSSignature, Domain, Hash} from "@chainsafe/eth2.0-types";

export {Keypair, PrivateKey, PublicKey, Signature};

/**
 * Generates new secret and public key
 */
export function generateKeyPair(): Keypair {
  return Keypair.generate();
}

/**
 * Generates public key from given secret.
 * @param {BLSSecretKey} secretKey
 */
export function generatePublicKey(secretKey: BLSSecretKey): BLSPubkey {
  const keypair = new Keypair(PrivateKey.fromBytes(secretKey));
  return keypair.publicKey.toBytesCompressed();
}

/**
 * Signs given message using secret key.
 * @param secretKey
 * @param messageHash
 * @param domain
 */
export function sign(secretKey: BLSSecretKey, messageHash: Hash, domain: Domain): BLSSignature {
  const privateKey = PrivateKey.fromBytes(secretKey);
  const hash = G2point.hashToG2(messageHash, domain);
  return privateKey.sign(hash).toBytesCompressed();
}

/**
 * Compines all given signature into one.
 * @param signatures
 */
export function aggregateSignatures(signatures: BLSSignature[]): BLSSignature {
  return signatures.map((signature): Signature => {
    return Signature.fromCompressedBytes(signature);
  }).reduce((previousValue, currentValue): Signature => {
    return previousValue.add(currentValue);
  }).toBytesCompressed();
}

/**
 * Combines all given public keys into single one
 * @param publicKeys
 */
export function aggregatePubkeys(publicKeys: BLSPubkey[]): BLSPubkey {
  if(publicKeys.length === 0) {
    return new G1point(new ctx.ECP()).toBytesCompressed();
  }
<<<<<<< HEAD
  return publicKeys.map((publicKey): G1point => {
    return G1point.fromBytesCompressed(publicKey);
  }).reduce((previousValue, currentValue): G1point => {
    return previousValue.add(currentValue);
  }).toBytesCompressed();
=======
  return G1point.aggregate(publicKeys).toBytesCompressed();
>>>>>>> d992405a
}

/**
 * Verifies if signature is message signed with given public key.
 * @param publicKey
 * @param messageHash
 * @param signature
 * @param domain
 */
export function verify(publicKey: BLSPubkey, messageHash: Hash, signature: BLSSignature, domain: Domain): boolean {
  try {
    const key = PublicKey.fromBytes(publicKey);
    const sig = Signature.fromCompressedBytes(signature);

    key.getPoint().getPoint().affine();
    sig.getPoint().getPoint().affine();
    const g1Generated = G1point.generator();
    const e1 = ElipticCurvePairing.pair(key.getPoint(), G2point.hashToG2(messageHash, domain));
    const e2 = ElipticCurvePairing.pair(g1Generated, sig.getPoint());
    return e1.equals(e2);
  } catch (e) {
    return false;
  }
}

/**
 * Verifies if signature is list of message signed with corresponding public key.
 * @param publicKeys
 * @param messageHashes
 * @param signature
 * @param domain
 */
<<<<<<< HEAD
function verifyMultiple(
  publicKeys: BLSPubkey[],
  messageHashes: bytes32[],
  signature: BLSSignature,
  domain: bytes8
): boolean {
=======
export function verifyMultiple(publicKeys: BLSPubkey[], messageHashes: Hash[], signature: BLSSignature, domain: Domain): boolean {
>>>>>>> d992405a
  if(publicKeys.length === 0 || publicKeys.length != messageHashes.length) {
    return false;
  }
  try {
    const sig = Signature.fromCompressedBytes(signature).getPoint();
    sig.getPoint().affine();

    const eCombined = new ctx.FP12(1);

    const reduction = messageHashes.reduce((previous, current, index) => {
      if(previous.hash && current.equals(previous.hash)) {
        return {
          hash: previous.hash,
          publicKey: previous.publicKey ?
            previous.publicKey.addRaw(publicKeys[index])
            :
            G1point.fromBytesCompressed(publicKeys[index]),
        };
      } else if(!!previous.hash) {
        const g2 = G2point.hashToG2(previous.hash, domain);
        eCombined.mul(
          ElipticCurvePairing.pair(
            previous.publicKey,
            g2
          )
        );
        return {hash: current, publicKey: G1point.fromBytesCompressed(publicKeys[index])};
      } else {
        return {
          hash: current,
          publicKey: G1point.fromBytesCompressed(publicKeys[index])
        };
      }
    }, {hash: null, publicKey: null});

    const g2Final = G2point.hashToG2(reduction.hash, domain);
    const keyFinal = reduction.publicKey;
    eCombined.mul(
      ElipticCurvePairing.pair(
        keyFinal,
        g2Final
      )
    );

    const e2 = ElipticCurvePairing.pair(G1point.generator(), sig);
    return e2.equals(eCombined);
  } catch (e) {
    return false;
  }
}

export default {
  generateKeyPair,
  generatePublicKey,
  sign,
  aggregateSignatures,
  aggregatePubkeys,
  verify,
  verifyMultiple
};<|MERGE_RESOLUTION|>--- conflicted
+++ resolved
@@ -58,15 +58,7 @@
   if(publicKeys.length === 0) {
     return new G1point(new ctx.ECP()).toBytesCompressed();
   }
-<<<<<<< HEAD
-  return publicKeys.map((publicKey): G1point => {
-    return G1point.fromBytesCompressed(publicKey);
-  }).reduce((previousValue, currentValue): G1point => {
-    return previousValue.add(currentValue);
-  }).toBytesCompressed();
-=======
   return G1point.aggregate(publicKeys).toBytesCompressed();
->>>>>>> d992405a
 }
 
 /**
@@ -99,16 +91,7 @@
  * @param signature
  * @param domain
  */
-<<<<<<< HEAD
-function verifyMultiple(
-  publicKeys: BLSPubkey[],
-  messageHashes: bytes32[],
-  signature: BLSSignature,
-  domain: bytes8
-): boolean {
-=======
 export function verifyMultiple(publicKeys: BLSPubkey[], messageHashes: Hash[], signature: BLSSignature, domain: Domain): boolean {
->>>>>>> d992405a
   if(publicKeys.length === 0 || publicKeys.length != messageHashes.length) {
     return false;
   }
