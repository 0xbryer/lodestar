--- conflicted
+++ resolved
@@ -41,11 +41,7 @@
     "typedoc-plugin-external-module-name": "^2.1.0",
     "typedoc-plugin-internal-external": "^2.0.2",
     "typedoc-plugin-markdown": "^2.0.6",
-<<<<<<< HEAD
     "typescript": "3.7.3",
-=======
-    "typescript": "^3.7.2",
->>>>>>> 78ba8692
     "webpack": "^4.39.1"
   },
   "optionalDependencies": {
