import {FINALIZED_ROOT_DEPTH_ELECTRA, ForkBlobs, ForkExecution, ForkPostElectra} from "@lodestar/params";
import {
  Attestation,
  BeaconBlock,
  BeaconBlockBody,
  BeaconBlockOrContents,
  BlindedBeaconBlock,
  BlindedBeaconBlockBody,
  BlockContents,
  ExecutionPayload,
  ExecutionPayloadAndBlobsBundle,
  ExecutionPayloadHeader,
  LightClientUpdate,
  SignedBeaconBlock,
  SignedBeaconBlockOrContents,
  SignedBlindedBeaconBlock,
  SignedBlockContents,
<<<<<<< HEAD
  BeaconBlock,
  Attestation,
  LightClientUpdate,
  SingleAttestation,
=======
>>>>>>> 06b4c2d3
} from "../types.js";

export function isExecutionPayload<F extends ForkExecution>(
  payload: ExecutionPayload<F> | ExecutionPayloadHeader<F>
): payload is ExecutionPayload<F> {
  // we just check transactionsRoot for determining as it the base field
  // that is present and differs from ExecutionPayload for all forks
  return (payload as ExecutionPayload<F>).transactions !== undefined;
}

export function isExecutionPayloadHeader<F extends ForkExecution>(
  payload: ExecutionPayload<F> | ExecutionPayloadHeader<F>
): payload is ExecutionPayloadHeader<F> {
  // we just check transactionsRoot for determining as it the base field
  // that is present and differs from ExecutionPayload for all forks
  return (payload as ExecutionPayloadHeader<F>).transactionsRoot !== undefined;
}

export function isExecutionPayloadAndBlobsBundle<F extends ForkBlobs>(
  data: ExecutionPayload<ForkExecution> | ExecutionPayloadAndBlobsBundle<F>
): data is ExecutionPayloadAndBlobsBundle<F> {
  return (data as ExecutionPayloadAndBlobsBundle<ForkBlobs>).blobsBundle !== undefined;
}

export function isBlindedBeaconBlock<F extends ForkExecution>(
  block: BeaconBlockOrContents | SignedBeaconBlockOrContents
): block is BlindedBeaconBlock<F> {
  return (block as BeaconBlock).body !== null && isBlindedBeaconBlockBody((block as BeaconBlock).body);
}

export function isBlindedSignedBeaconBlock<F extends ForkExecution>(
  signedBlock: SignedBeaconBlock | SignedBeaconBlockOrContents
): signedBlock is SignedBlindedBeaconBlock<F> {
  return (signedBlock as SignedBlindedBeaconBlock<F>).message.body.executionPayloadHeader !== undefined;
}

export function isBlindedBeaconBlockBody<F extends ForkExecution>(
  body: BeaconBlockBody | BlindedBeaconBlockBody
): body is BlindedBeaconBlockBody<F> {
  return (body as BlindedBeaconBlockBody).executionPayloadHeader !== undefined;
}

export function isBlockContents<F extends ForkBlobs>(
  data: BeaconBlockOrContents | SignedBeaconBlockOrContents
): data is BlockContents<F> {
  return (data as BlockContents<F>).kzgProofs !== undefined;
}

export function isSignedBlockContents<F extends ForkBlobs>(
  data: SignedBeaconBlockOrContents | BeaconBlockOrContents
): data is SignedBlockContents<F> {
  return (data as SignedBlockContents<F>).kzgProofs !== undefined;
}

export function isElectraAttestation(attestation: Attestation): attestation is Attestation<ForkPostElectra> {
  return (attestation as Attestation<ForkPostElectra>).committeeBits !== undefined;
}

export function isElectraSingleAttestation(
  singleAttestation: SingleAttestation
): singleAttestation is SingleAttestation<ForkPostElectra> {
  return (singleAttestation as SingleAttestation<ForkPostElectra>).committeeIndex !== undefined;
}

export function isElectraLightClientUpdate(update: LightClientUpdate): update is LightClientUpdate<ForkPostElectra> {
  const updatePostElectra = update as LightClientUpdate<ForkPostElectra>;
  return (
    updatePostElectra.finalityBranch !== undefined &&
    updatePostElectra.finalityBranch.length === FINALIZED_ROOT_DEPTH_ELECTRA
  );
}<|MERGE_RESOLUTION|>--- conflicted
+++ resolved
@@ -15,13 +15,7 @@
   SignedBeaconBlockOrContents,
   SignedBlindedBeaconBlock,
   SignedBlockContents,
-<<<<<<< HEAD
-  BeaconBlock,
-  Attestation,
-  LightClientUpdate,
   SingleAttestation,
-=======
->>>>>>> 06b4c2d3
 } from "../types.js";
 
 export function isExecutionPayload<F extends ForkExecution>(
