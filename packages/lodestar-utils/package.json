--- conflicted
+++ resolved
@@ -34,11 +34,7 @@
   },
   "types": "lib/index.d.ts",
   "dependencies": {
-<<<<<<< HEAD
     "@chainsafe/ssz": "^0.6.7",
-=======
-    "@chainsafe/ssz": "^0.6.5",
->>>>>>> 7f69a144
     "bigint-buffer": "^1.1.5",
     "camelcase": "^5.3.1",
     "chalk": "^2.4.2",
