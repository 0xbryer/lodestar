--- conflicted
+++ resolved
@@ -34,13 +34,8 @@
     null,
     metrics,
     signers,
-<<<<<<< HEAD
-    defaultFeeRecipient,
+    suggestedFeeRecipient,
     defaultGasLimit,
     genesisValidatorsRoot
-=======
-    suggestedFeeRecipient,
-    defaultGasLimit
->>>>>>> 3aad6728
   );
 }