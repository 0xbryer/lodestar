--- conflicted
+++ resolved
@@ -1,32 +1,15 @@
 import {BitArray} from "@chainsafe/ssz";
-<<<<<<< HEAD
-import {
-  phase0,
-  Epoch,
-  Root,
-  Slot,
-  RootHex,
-  ssz,
-  electra,
-  CommitteeIndex,
-  IndexedAttestation,
-  SingleAttestation,
-  ValidatorIndex,
-  isElectraSingleAttestation,
-} from "@lodestar/types";
-=======
 import {BeaconConfig} from "@lodestar/config";
->>>>>>> 06b4c2d3
 import {ProtoBlock} from "@lodestar/fork-choice";
 import {
   ATTESTATION_SUBNET_COUNT,
   DOMAIN_BEACON_ATTESTER,
   ForkName,
+  ForkPostElectra,
+  ForkPreElectra,
   ForkSeq,
   SLOTS_PER_EPOCH,
   isForkPostElectra,
-  ForkPostElectra,
-  ForkPreElectra,
 } from "@lodestar/params";
 import {
   EpochCacheError,
@@ -39,49 +22,42 @@
   createSingleSignatureSetFromComponents,
 } from "@lodestar/state-transition";
 import {
-  Attestation,
   CommitteeIndex,
   Epoch,
   IndexedAttestation,
   Root,
   RootHex,
+  SingleAttestation,
   Slot,
+  ValidatorIndex,
   electra,
-  isElectraAttestation,
+  isElectraSingleAttestation,
   phase0,
   ssz,
 } from "@lodestar/types";
 import {toRootHex} from "@lodestar/utils";
 import {MAXIMUM_GOSSIP_CLOCK_DISPARITY_SEC} from "../../constants/index.js";
 import {sszDeserializeAttestation} from "../../network/gossip/topic.js";
+import {sszDeserializeSingleAttestation} from "../../network/gossip/topic.js";
 import {getShufflingDependentRoot} from "../../util/dependentRoot.js";
 import {
   getAggregationBitsFromAttestationSerialized,
   getAttDataFromSignedAggregateAndProofElectra,
-<<<<<<< HEAD
-=======
   getAttDataFromSignedAggregateAndProofPhase0,
-  getCommitteeBitsFromAttestationSerialized,
->>>>>>> 06b4c2d3
+  getBeaconAttestationGossipIndex,
   getCommitteeBitsFromSignedAggregateAndProofElectra,
+  getCommitteeIndexFromSingleAttestationSerialized,
   getSignatureFromAttestationSerialized,
-  getBeaconAttestationGossipIndex,
-  getCommitteeIndexFromSingleAttestationSerialized,
 } from "../../util/sszBytes.js";
-<<<<<<< HEAD
+import {Result, wrapError} from "../../util/wrapError.js";
+import {AttestationError, AttestationErrorCode, GossipAction} from "../errors/index.js";
+import {IBeaconChain} from "../interface.js";
+import {RegenCaller} from "../regen/index.js";
 import {
   AttestationDataCacheEntry,
   PRE_ELECTRA_SINGLE_ATTESTATION_COMMITTEE_INDEX,
   SeenAttDataKey,
 } from "../seenCache/seenAttestationData.js";
-import {sszDeserializeSingleAttestation} from "../../network/gossip/topic.js";
-=======
->>>>>>> 06b4c2d3
-import {Result, wrapError} from "../../util/wrapError.js";
-import {AttestationError, AttestationErrorCode, GossipAction} from "../errors/index.js";
-import {IBeaconChain} from "../interface.js";
-import {RegenCaller} from "../regen/index.js";
-import {AttestationDataCacheEntry, SeenAttDataKey} from "../seenCache/seenAttestationData.js";
 
 export type BatchResult = {
   results: Result<AttestationValidationResult>[];
@@ -288,7 +264,7 @@
     const attSlot = attestationOrBytes.attSlot;
     attDataKey = getSeenAttDataKeyFromGossipAttestation(fork, attestationOrBytes);
     const committeeIndexForLookup = isForkPostElectra(fork)
-      ? getCommitteeIndexFromAttestationOrBytes(fork, attestationOrBytes) ?? 0
+      ? (getCommitteeIndexFromAttestationOrBytes(fork, attestationOrBytes) ?? 0)
       : PRE_ELECTRA_SINGLE_ATTESTATION_COMMITTEE_INDEX;
     const cachedAttData =
       attDataKey !== null ? chain.seenAttestationDatas.get(attSlot, committeeIndexForLookup, attDataKey) : null;
@@ -882,16 +858,13 @@
   if (isForkPostElectra(fork)) {
     if (isGossipAttestation) {
       return getCommitteeIndexFromSingleAttestationSerialized(ForkName.electra, attestationOrBytes.serializedData);
-    } else {
-      return (attestationOrBytes.attestation as SingleAttestation<ForkPostElectra>).committeeIndex;
-    }
-  } else {
-    if (isGossipAttestation) {
-      return getCommitteeIndexFromSingleAttestationSerialized(ForkName.phase0, attestationOrBytes.serializedData);
-    } else {
-      return (attestationOrBytes.attestation as SingleAttestation<ForkPreElectra>).data.index;
-    }
-  }
+    }
+    return (attestationOrBytes.attestation as SingleAttestation<ForkPostElectra>).committeeIndex;
+  }
+  if (isGossipAttestation) {
+    return getCommitteeIndexFromSingleAttestationSerialized(ForkName.phase0, attestationOrBytes.serializedData);
+  }
+  return (attestationOrBytes.attestation as SingleAttestation<ForkPreElectra>).data.index;
 }
 
 /**
