import {ForkName} from "@lodestar/params";
import {KZGCommitment, Blob, KZGProof} from "@lodestar/types/deneb";
import {Root, RootHex, allForks, capella, Wei} from "@lodestar/types";

import {DATA, QUANTITY} from "../../eth1/provider/utils.js";
import {PayloadIdCache, PayloadId, WithdrawalV1, DepositReceiptV1} from "./payloadIdCache.js";
import {ExecutionPayloadBody} from "./types.js";

<<<<<<< HEAD
export {PayloadIdCache, PayloadId, WithdrawalV1, DepositReceiptV1};
=======
export {PayloadIdCache, type PayloadId, type WithdrawalV1};
>>>>>>> c6291ada

export enum ExecutionPayloadStatus {
  /** given payload is valid */
  VALID = "VALID",
  /** given payload is invalid */
  INVALID = "INVALID",
  /** sync process is in progress */
  SYNCING = "SYNCING",
  /**
   * blockHash is valid, but payload is not part of canonical chain and hasn't been fully
   * validated
   */
  ACCEPTED = "ACCEPTED",
  /** blockHash is invalid */
  INVALID_BLOCK_HASH = "INVALID_BLOCK_HASH",
  /** EL error */
  ELERROR = "ELERROR",
  /** EL unavailable */
  UNAVAILABLE = "UNAVAILABLE",
  /** EL replied with SYNCING or ACCEPTED when its not safe to import optimistic blocks */
  UNSAFE_OPTIMISTIC_STATUS = "UNSAFE_OPTIMISTIC_STATUS",
}

export enum ExecutionEngineState {
  ONLINE = "ONLINE",
  OFFLINE = "OFFLINE",
  SYNCING = "SYNCING",
  SYNCED = "SYNCED",
  AUTH_FAILED = "AUTH_FAILED",
}

export type ExecutePayloadResponse =
  | {
      status: ExecutionPayloadStatus.SYNCING | ExecutionPayloadStatus.ACCEPTED;
      latestValidHash: null;
      validationError: null;
    }
  | {status: ExecutionPayloadStatus.VALID; latestValidHash: RootHex; validationError: null}
  | {status: ExecutionPayloadStatus.INVALID; latestValidHash: RootHex | null; validationError: string | null}
  | {
      status:
        | ExecutionPayloadStatus.INVALID_BLOCK_HASH
        | ExecutionPayloadStatus.ELERROR
        | ExecutionPayloadStatus.UNAVAILABLE;
      latestValidHash: null;
      validationError: string;
    };

export type ForkChoiceUpdateStatus =
  | ExecutionPayloadStatus.VALID
  | ExecutionPayloadStatus.INVALID
  | ExecutionPayloadStatus.SYNCING;

export type PayloadAttributes = {
  timestamp: number;
  prevRandao: Uint8Array;
  // DATA is anyway a hex string, so we can just track it as a hex string to
  // avoid any conversions
  suggestedFeeRecipient: string;
  withdrawals?: capella.Withdrawal[];
  parentBeaconBlockRoot?: Uint8Array;
};

export type TransitionConfigurationV1 = {
  terminalTotalDifficulty: QUANTITY;
  terminalBlockHash: DATA;
  terminalBlockNumber: QUANTITY;
};

export type BlobsBundle = {
  /**
   * Execution payload `blockHash` for the caller to sanity-check the consistency with the `engine_getPayload` call
   * https://github.com/protolambda/execution-apis/blob/bf44a8d08ab34b861ef97fa9ef5c5e7806194547/src/engine/blob-extension.md?plain=1#L49
   */
  commitments: KZGCommitment[];
  blobs: Blob[];
  proofs: KZGProof[];
};

export type VersionedHashes = Uint8Array[];

/**
 * Execution engine represents an abstract protocol to interact with execution clients. Potential transports include:
 * - JSON RPC over network
 * - IPC
 * - Integrated code into the same binary
 */
export interface IExecutionEngine {
  payloadIdCache: PayloadIdCache;
  /**
   * A state transition function which applies changes to the self.execution_state.
   * Returns ``True`` iff ``execution_payload`` is valid with respect to ``self.execution_state``.
   *
   * Required for block processing in the beacon state transition function.
   * https://github.com/ethereum/consensus-specs/blob/0eb0a934a3/specs/merge/beacon-chain.md#on_payload
   *
   * Should be called in advance before, after or in parallel to block processing
   */
  notifyNewPayload(
    fork: ForkName,
    executionPayload: allForks.ExecutionPayload,
    versionedHashes?: VersionedHashes,
    parentBeaconBlockRoot?: Root
  ): Promise<ExecutePayloadResponse>;

  /**
   * Signal fork choice updates
   * This function performs two actions atomically:
   * - Re-organizes the execution payload chain and corresponding state to make head_block_hash the head.
   * - Applies finality to the execution state: it irreversibly persists the chain of all execution payloads and
   *   corresponding state, up to and including finalized_block_hash.
   *
   * The call of the notify_forkchoice_updated function maps on the POS_FORKCHOICE_UPDATED event defined in the EIP-3675.
   * https://github.com/ethereum/consensus-specs/blob/dev/specs/merge/fork-choice.md#notify_forkchoice_updated
   *
   * Should be called in response to fork-choice head and finalized events
   */
  notifyForkchoiceUpdate(
    fork: ForkName,
    headBlockHash: RootHex,
    safeBlockHash: RootHex,
    finalizedBlockHash: RootHex,
    payloadAttributes?: PayloadAttributes
  ): Promise<PayloadId | null>;

  /**
   * Given the payload_id, get_payload returns the most recent version of the execution payload that has been built
   * since the corresponding call to prepare_payload method.
   *
   * Required for block producing
   * https://github.com/ethereum/consensus-specs/blob/dev/specs/merge/validator.md#get_payload
   */
  getPayload(
    fork: ForkName,
    payloadId: PayloadId
  ): Promise<{executionPayload: allForks.ExecutionPayload; blockValue: Wei; blobsBundle?: BlobsBundle}>;

  getPayloadBodiesByHash(blockHash: DATA[]): Promise<(ExecutionPayloadBody | null)[]>;

  getPayloadBodiesByRange(start: number, count: number): Promise<(ExecutionPayloadBody | null)[]>;

  getState(): ExecutionEngineState;
}<|MERGE_RESOLUTION|>--- conflicted
+++ resolved
@@ -6,11 +6,7 @@
 import {PayloadIdCache, PayloadId, WithdrawalV1, DepositReceiptV1} from "./payloadIdCache.js";
 import {ExecutionPayloadBody} from "./types.js";
 
-<<<<<<< HEAD
-export {PayloadIdCache, PayloadId, WithdrawalV1, DepositReceiptV1};
-=======
-export {PayloadIdCache, type PayloadId, type WithdrawalV1};
->>>>>>> c6291ada
+export {PayloadIdCache, type PayloadId, type WithdrawalV1, type DepositReceiptV1};
 
 export enum ExecutionPayloadStatus {
   /** given payload is valid */
