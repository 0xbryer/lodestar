--- conflicted
+++ resolved
@@ -15,17 +15,11 @@
   runTests.bind(this)({useWorker: true});
 });
 
-<<<<<<< HEAD
-describe("gossipsub", function () {
-  if (this.timeout() < 20 * 1000) this.timeout(20 * 1000);
-  this.retries(2); // This test fail sometimes, with a 5% rate.
-=======
 /* eslint-disable mocha/no-top-level-hooks */
 
 function runTests(this: Mocha.Suite, {useWorker}: {useWorker: boolean}): void {
-  if (this.timeout() < 15 * 1000) this.timeout(150 * 1000);
+  if (this.timeout() < 20 * 1000) this.timeout(150 * 1000);
   this.retries(0); // This test fail sometimes, with a 5% rate.
->>>>>>> 2fbe6fab
 
   const afterEachCallbacks: (() => Promise<void> | void)[] = [];
   afterEach(async () => {
