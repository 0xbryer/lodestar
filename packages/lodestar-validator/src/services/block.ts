--- conflicted
+++ resolved
@@ -125,13 +125,8 @@
     if (!proposerDuties) {
       return;
     }
-<<<<<<< HEAD
-    proposerDuties.forEach((duty) => {
+    for (const duty of proposerDuties) {
       if (!this.nextProposals.has(duty.slot) && getPubKeyIndex(this.config, duty.pubkey, this.validatorKeys) !== -1) {
-=======
-    for (const duty of proposerDuties) {
-      if (!this.nextProposals.has(duty.slot) && this.getPubKeyIndex(duty.pubkey) !== -1) {
->>>>>>> 307d4af1
         this.logger.debug("Next proposer duty", {slot: duty.slot, validator: toHexString(duty.pubkey)});
         this.nextProposals.set(duty.slot, duty.pubkey);
       }
