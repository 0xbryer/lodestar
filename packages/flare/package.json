--- conflicted
+++ resolved
@@ -59,23 +59,13 @@
   ],
   "dependencies": {
     "@chainsafe/bls": "7.1.1",
-<<<<<<< HEAD
     "@chainsafe/bls-keygen": "^0.4.0",
-    "@lodestar/api": "^1.15.0",
-    "@lodestar/config": "^1.15.0",
-    "@lodestar/params": "^1.15.0",
-    "@lodestar/state-transition": "^1.15.0",
-    "@lodestar/types": "^1.15.0",
-    "@lodestar/utils": "^1.15.0",
-=======
-    "@chainsafe/bls-keygen": "^0.3.0",
     "@lodestar/api": "^1.15.1",
     "@lodestar/config": "^1.15.1",
     "@lodestar/params": "^1.15.1",
     "@lodestar/state-transition": "^1.15.1",
     "@lodestar/types": "^1.15.1",
     "@lodestar/utils": "^1.15.1",
->>>>>>> 1857a494
     "source-map-support": "^0.5.21",
     "yargs": "^17.7.1"
   },
