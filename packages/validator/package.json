--- conflicted
+++ resolved
@@ -45,19 +45,8 @@
     "blockchain"
   ],
   "dependencies": {
-<<<<<<< HEAD
-    "@chainsafe/blst": "^2.0.3",
+    "@chainsafe/blst": "^2.1.0",
     "@chainsafe/ssz": "file:../../../ssz/packages/ssz",
-    "@lodestar/api": "^1.22.0",
-    "@lodestar/config": "^1.22.0",
-    "@lodestar/db": "^1.22.0",
-    "@lodestar/params": "^1.22.0",
-    "@lodestar/state-transition": "^1.22.0",
-    "@lodestar/types": "^1.22.0",
-    "@lodestar/utils": "^1.22.0",
-=======
-    "@chainsafe/blst": "^2.1.0",
-    "@chainsafe/ssz": "^0.18.0",
     "@lodestar/api": "^1.23.0",
     "@lodestar/config": "^1.23.0",
     "@lodestar/db": "^1.23.0",
@@ -65,7 +54,6 @@
     "@lodestar/state-transition": "^1.23.0",
     "@lodestar/types": "^1.23.0",
     "@lodestar/utils": "^1.23.0",
->>>>>>> 25c2ee5e
     "strict-event-emitter-types": "^2.0.0"
   },
   "devDependencies": {
