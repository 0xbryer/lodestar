--- conflicted
+++ resolved
@@ -53,17 +53,10 @@
   },
   "dependencies": {
     "@chainsafe/fast-crc32c": "^4.1.1",
-<<<<<<< HEAD
-    "@libp2p/interface": "^2.0.1",
-    "@lodestar/config": "^1.21.0",
-    "@lodestar/params": "^1.21.0",
-    "@lodestar/utils": "^1.21.0",
-=======
     "@libp2p/interface": "^2.1.2",
     "@lodestar/config": "^1.22.0",
     "@lodestar/params": "^1.22.0",
     "@lodestar/utils": "^1.22.0",
->>>>>>> 4e853d65
     "it-all": "^3.0.4",
     "it-pipe": "^3.0.1",
     "snappy": "^7.2.2",
@@ -72,21 +65,12 @@
     "uint8arraylist": "^2.4.7"
   },
   "devDependencies": {
-<<<<<<< HEAD
-    "@lodestar/logger": "^1.21.0",
-    "@lodestar/types": "^1.21.0",
-    "libp2p": "2.0.2"
-  },
-  "peerDependencies": {
-    "libp2p": "~2.0.2"
-=======
     "@lodestar/logger": "^1.22.0",
     "@lodestar/types": "^1.22.0",
     "libp2p": "2.1.7"
   },
   "peerDependencies": {
     "libp2p": "~2.1.7"
->>>>>>> 4e853d65
   },
   "keywords": [
     "ethereum",
