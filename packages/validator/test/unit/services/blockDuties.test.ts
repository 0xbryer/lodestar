import {expect} from "chai";
import sinon from "sinon";
import {toBufferBE} from "bigint-buffer";
import {SecretKey} from "@chainsafe/blst-ts";
import {toHexString} from "@chainsafe/ssz";
import {RootHex} from "@lodestar/types";
import {HttpStatusCode, routes} from "@lodestar/api";
import {chainConfig} from "@lodestar/config/default";
import {toHex} from "@lodestar/utils";
import {BlockDutiesService} from "../../../src/services/blockDuties.js";
import {ValidatorStore} from "../../../src/services/validatorStore.js";
import {getApiClientStub} from "../../utils/apiStub.js";
import {loggerVc} from "../../utils/logger.js";
import {ClockMock} from "../../utils/clock.js";
import {initValidatorStore} from "../../utils/validatorStore.js";
import {ZERO_HASH_HEX} from "../../utils/types.js";

type ProposerDutiesRes = {dependentRoot: RootHex; data: routes.validator.ProposerDuty[]};

describe("BlockDutiesService", function () {
  const sandbox = sinon.createSandbox();

  const api = getApiClientStub(sandbox);
  let validatorStore: ValidatorStore;
  let pubkeys: Uint8Array[]; // Initialize pubkeys in before() so bls is already initialized

<<<<<<< HEAD
  before(() => {
    const secretKeys = Array.from({length: 3}, (_, i) => SecretKey.deserialize(toBufferBE(BigInt(i + 1), 32)));
    pubkeys = secretKeys.map((sk) => sk.toPublicKey().serialize());
    validatorStore = initValidatorStore(secretKeys, api);
=======
  before(async () => {
    const secretKeys = Array.from({length: 3}, (_, i) => bls.SecretKey.fromBytes(toBufferBE(BigInt(i + 1), 32)));
    pubkeys = secretKeys.map((sk) => sk.toPublicKey().toBytes());
    validatorStore = await initValidatorStore(secretKeys, api);
>>>>>>> 18dc0c95
  });

  let controller: AbortController; // To stop clock
  beforeEach(() => (controller = new AbortController()));
  afterEach(() => controller.abort());

  it("Should fetch and persist block duties", async function () {
    // Reply with some duties
    const slot = 0; // genesisTime is right now, so test with slot = currentSlot
    const duties: ProposerDutiesRes = {
      dependentRoot: ZERO_HASH_HEX,
      data: [{slot: slot, validatorIndex: 0, pubkey: pubkeys[0]}],
    };
    api.validator.getProposerDuties.resolves({
      response: {...duties, executionOptimistic: false},
      ok: true,
      status: HttpStatusCode.OK,
    });

    const notifyBlockProductionFn = sinon.stub(); // Returns void

    const clock = new ClockMock();
    const dutiesService = new BlockDutiesService(
      chainConfig,
      loggerVc,
      api,
      clock,
      validatorStore,
      null,
      notifyBlockProductionFn
    );

    // Trigger clock onSlot for slot 0
    await clock.tickSlotFns(0, controller.signal);

    // Duties for this epoch should be persisted
    expect(Object.fromEntries(dutiesService["proposers"])).to.deep.equal(
      {0: duties},
      "Wrong dutiesService.proposers Map"
    );

    expect(dutiesService.getblockProposersAtSlot(slot)).to.deep.equal([pubkeys[0]], "Wrong getblockProposersAtSlot()");

    expect(notifyBlockProductionFn.callCount).to.equal(
      1,
      "notifyBlockProductionFn() must be called once after getting the duties"
    );
  });

  it("Should call notifyBlockProductionFn again on duties re-org", async () => {
    // A re-org will happen at slot 1
    const dependentRootDiff = toHex(Buffer.alloc(32, 1));
    const dutiesBeforeReorg: ProposerDutiesRes = {
      dependentRoot: ZERO_HASH_HEX,
      data: [{slot: 1, validatorIndex: 0, pubkey: pubkeys[0]}],
    };
    const dutiesAfterReorg: ProposerDutiesRes = {
      dependentRoot: dependentRootDiff,
      data: [{slot: 1, validatorIndex: 1, pubkey: pubkeys[1]}],
    };

    const notifyBlockProductionFn = sinon.stub(); // Returns void

    // Clock will call runAttesterDutiesTasks() immediately
    const clock = new ClockMock();
    const dutiesService = new BlockDutiesService(
      chainConfig,
      loggerVc,
      api,
      clock,
      validatorStore,
      null,
      notifyBlockProductionFn
    );

    // Trigger clock onSlot for slot 0
    api.validator.getProposerDuties.resolves({
      response: {...dutiesBeforeReorg, executionOptimistic: false},
      ok: true,
      status: HttpStatusCode.OK,
    });
    await clock.tickSlotFns(0, controller.signal);

    // Trigger clock onSlot for slot 1 - Return different duties for slot 1
    api.validator.getProposerDuties.resolves({
      response: {...dutiesAfterReorg, executionOptimistic: false},
      ok: true,
      status: HttpStatusCode.OK,
    });
    await clock.tickSlotFns(1, controller.signal);

    // Should persist the dutiesAfterReorg
    expect(Object.fromEntries(dutiesService["proposers"])).to.deep.equal(
      {0: dutiesAfterReorg},
      "dutiesService.proposers must persist dutiesAfterReorg"
    );

    expect(notifyBlockProductionFn.callCount).to.equal(
      2,
      "Must call notifyBlockProductionFn twice, before and after the re-org"
    );

    expect(notifyBlockProductionFn.getCall(0).args).to.deep.equal(
      [1, [pubkeys[0]]],
      "First call to notifyBlockProductionFn() before the re-org with pubkey[0]"
    );
    expect(notifyBlockProductionFn.getCall(1).args).to.deep.equal(
      [1, [pubkeys[1]]],
      "Second call to notifyBlockProductionFn() after the re-org with pubkey[1]"
    );
  });

  it("Should remove signer from duty", async function () {
    // Reply with some duties
    const slot = 0; // genesisTime is right now, so test with slot = currentSlot
    const duties: ProposerDutiesRes = {
      dependentRoot: ZERO_HASH_HEX,
      data: [
        {slot: slot, validatorIndex: 0, pubkey: pubkeys[0]},
        {slot: slot, validatorIndex: 1, pubkey: pubkeys[1]},
        {slot: 33, validatorIndex: 2, pubkey: pubkeys[2]},
      ],
    };

    const dutiesRemoved: ProposerDutiesRes = {
      dependentRoot: ZERO_HASH_HEX,
      data: [
        {slot: slot, validatorIndex: 1, pubkey: pubkeys[1]},
        {slot: 33, validatorIndex: 2, pubkey: pubkeys[2]},
      ],
    };
    api.validator.getProposerDuties.resolves({
      response: {...duties, executionOptimistic: false},
      ok: true,
      status: HttpStatusCode.OK,
    });

    const notifyBlockProductionFn = sinon.stub(); // Returns void

    const clock = new ClockMock();
    const dutiesService = new BlockDutiesService(
      chainConfig,
      loggerVc,
      api,
      clock,
      validatorStore,
      null,
      notifyBlockProductionFn
    );

    // Trigger clock onSlot for slot 0
    await clock.tickSlotFns(0, controller.signal);
    await clock.tickSlotFns(32, controller.signal);

    // first confirm the duties for the epochs was persisted
    expect(Object.fromEntries(dutiesService["proposers"])).to.deep.equal(
      {0: duties, 1: duties},
      "Wrong dutiesService.proposers Map"
    );

    // then remove a signers public key
    dutiesService.removeDutiesForKey(toHexString(pubkeys[0]));

    // confirm that the duties no longer contain the signers public key
    expect(Object.fromEntries(dutiesService["proposers"])).to.deep.equal(
      {0: dutiesRemoved, 1: dutiesRemoved},
      "Wrong dutiesService.proposers Map"
    );
  });
});<|MERGE_RESOLUTION|>--- conflicted
+++ resolved
@@ -24,17 +24,10 @@
   let validatorStore: ValidatorStore;
   let pubkeys: Uint8Array[]; // Initialize pubkeys in before() so bls is already initialized
 
-<<<<<<< HEAD
-  before(() => {
+  before(async () => {
     const secretKeys = Array.from({length: 3}, (_, i) => SecretKey.deserialize(toBufferBE(BigInt(i + 1), 32)));
     pubkeys = secretKeys.map((sk) => sk.toPublicKey().serialize());
-    validatorStore = initValidatorStore(secretKeys, api);
-=======
-  before(async () => {
-    const secretKeys = Array.from({length: 3}, (_, i) => bls.SecretKey.fromBytes(toBufferBE(BigInt(i + 1), 32)));
-    pubkeys = secretKeys.map((sk) => sk.toPublicKey().toBytes());
     validatorStore = await initValidatorStore(secretKeys, api);
->>>>>>> 18dc0c95
   });
 
   let controller: AbortController; // To stop clock
