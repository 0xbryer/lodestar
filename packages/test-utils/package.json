--- conflicted
+++ resolved
@@ -59,13 +59,8 @@
   "dependencies": {
     "@chainsafe/bls-keystore": "^3.1.0",
     "@chainsafe/blst": "^2.1.0",
-<<<<<<< HEAD
-    "@lodestar/params": "^1.22.0",
-    "@lodestar/utils": "^1.22.0",
-=======
     "@lodestar/params": "^1.23.0",
     "@lodestar/utils": "^1.23.0",
->>>>>>> 72be9fdc
     "axios": "^1.3.4",
     "testcontainers": "^10.2.1",
     "tmp": "^0.2.1",
