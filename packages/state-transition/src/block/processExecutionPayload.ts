--- conflicted
+++ resolved
@@ -1,9 +1,5 @@
 import {toHexString, byteArrayEquals} from "@chainsafe/ssz";
-<<<<<<< HEAD
-import {ssz, allForks, capella, deneb, eip6110} from "@lodestar/types";
-=======
 import {allForks, deneb} from "@lodestar/types";
->>>>>>> 618895c9
 import {ForkSeq, MAX_BLOBS_PER_BLOCK} from "@lodestar/params";
 import {CachedBeaconStateBellatrix, CachedBeaconStateCapella} from "../types.js";
 import {getRandaoMix} from "../util/index.js";
@@ -85,54 +81,4 @@
   state.latestExecutionPayloadHeader = state.config
     .getExecutionForkTypes(state.slot)
     .ExecutionPayloadHeader.toViewDU(payloadHeader) as typeof state.latestExecutionPayloadHeader;
-<<<<<<< HEAD
-}
-
-export function executionPayloadToPayloadHeader(
-  fork: ForkSeq,
-  payload: allForks.ExecutionPayload
-): allForks.ExecutionPayloadHeader {
-  const transactionsRoot = ssz.bellatrix.Transactions.hashTreeRoot(payload.transactions);
-
-  const bellatrixPayloadFields: allForks.ExecutionPayloadHeader = {
-    parentHash: payload.parentHash,
-    feeRecipient: payload.feeRecipient,
-    stateRoot: payload.stateRoot,
-    receiptsRoot: payload.receiptsRoot,
-    logsBloom: payload.logsBloom,
-    prevRandao: payload.prevRandao,
-    blockNumber: payload.blockNumber,
-    gasLimit: payload.gasLimit,
-    gasUsed: payload.gasUsed,
-    timestamp: payload.timestamp,
-    extraData: payload.extraData,
-    baseFeePerGas: payload.baseFeePerGas,
-    blockHash: payload.blockHash,
-    transactionsRoot,
-  };
-
-  if (fork >= ForkSeq.capella) {
-    (bellatrixPayloadFields as capella.ExecutionPayloadHeader).withdrawalsRoot = ssz.capella.Withdrawals.hashTreeRoot(
-      (payload as capella.ExecutionPayload).withdrawals
-    );
-  }
-
-  if (fork >= ForkSeq.deneb) {
-    // https://github.com/ethereum/consensus-specs/blob/dev/specs/eip4844/beacon-chain.md#process_execution_payload
-    (bellatrixPayloadFields as deneb.ExecutionPayloadHeader).blobGasUsed = (
-      payload as deneb.ExecutionPayloadHeader | deneb.ExecutionPayload
-    ).blobGasUsed;
-    (bellatrixPayloadFields as deneb.ExecutionPayloadHeader).excessBlobGas = (
-      payload as deneb.ExecutionPayloadHeader | deneb.ExecutionPayload
-    ).excessBlobGas;
-  }
-
-  if (fork >= ForkSeq.eip6110) {
-    (bellatrixPayloadFields as eip6110.ExecutionPayloadHeader).depositReceiptsRoot =
-      ssz.eip6110.DepositReceipts.hashTreeRoot((payload as eip6110.ExecutionPayload).depositReceipts);
-  }
-
-  return bellatrixPayloadFields;
-=======
->>>>>>> 618895c9
 }