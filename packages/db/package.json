{
  "name": "@lodestar/db",
  "version": "1.23.0",
  "description": "DB modules of Lodestar",
  "author": "ChainSafe Systems",
  "homepage": "https://github.com/ChainSafe/lodestar#readme",
  "repository": {
    "type": "git",
    "url": "git+https://github.com/ChainSafe/lodestar.git"
  },
  "bugs": {
    "url": "https://github.com/ChainSafe/lodestar/issues"
  },
  "type": "module",
  "exports": "./lib/index.js",
  "types": "./lib/index.d.ts",
  "files": [
    "lib/**/*.d.ts",
    "lib/**/*.js",
    "lib/**/*.js.map",
    "*.d.ts",
    "*.js"
  ],
  "scripts": {
    "clean": "rm -rf lib && rm -f *.tsbuildinfo",
    "build": "tsc -p tsconfig.build.json",
    "build:watch": "yarn run build --watch",
    "build:release": "yarn clean && yarn run build",
    "check-build": "node -e \"(async function() { await import('./lib/index.js') })()\"",
    "check-types": "tsc",
    "lint": "biome check src/ test/",
    "lint:fix": "yarn run lint --write",
    "test": "yarn test:unit",
    "test:unit": "vitest --run --dir test/unit/",
    "check-readme": "typescript-docs-verifier"
  },
  "dependencies": {
<<<<<<< HEAD
    "@chainsafe/ssz": "file:../../../ssz/packages/ssz",
    "@lodestar/config": "^1.22.0",
    "@lodestar/utils": "^1.22.0",
=======
    "@chainsafe/ssz": "^0.18.0",
    "@lodestar/config": "^1.23.0",
    "@lodestar/utils": "^1.23.0",
>>>>>>> 25c2ee5e
    "classic-level": "^1.4.1",
    "it-all": "^3.0.4"
  },
  "devDependencies": {
    "@lodestar/logger": "^1.23.0"
  }
}<|MERGE_RESOLUTION|>--- conflicted
+++ resolved
@@ -35,15 +35,9 @@
     "check-readme": "typescript-docs-verifier"
   },
   "dependencies": {
-<<<<<<< HEAD
     "@chainsafe/ssz": "file:../../../ssz/packages/ssz",
-    "@lodestar/config": "^1.22.0",
-    "@lodestar/utils": "^1.22.0",
-=======
-    "@chainsafe/ssz": "^0.18.0",
     "@lodestar/config": "^1.23.0",
     "@lodestar/utils": "^1.23.0",
->>>>>>> 25c2ee5e
     "classic-level": "^1.4.1",
     "it-all": "^3.0.4"
   },
