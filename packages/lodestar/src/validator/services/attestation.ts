--- conflicted
+++ resolved
@@ -1,10 +1,6 @@
 /**
  * @module validator/attestation
  */
-<<<<<<< HEAD
-import {PrivateKey} from "@chainsafe/bls/lib/privateKey";
-=======
->>>>>>> d992405a
 import {hashTreeRoot} from "@chainsafe/ssz";
 
 import {
@@ -15,12 +11,7 @@
   Fork,
   IndexedAttestation,
   Shard,
-<<<<<<< HEAD
-  Slot,
-  ValidatorIndex
-=======
   Slot
->>>>>>> d992405a
 } from "@chainsafe/eth2.0-types";
 import {IBeaconConfig} from "@chainsafe/eth2.0-config";
 
@@ -36,27 +27,15 @@
 export class AttestationService {
 
   private config: IBeaconConfig;
-<<<<<<< HEAD
-  private validatorIndex: ValidatorIndex;
-  private rpcClient: IRpcClient;
-  private privateKey: PrivateKey;
-=======
   private rpcClient: RpcClient;
   private keypair: Keypair;
->>>>>>> d992405a
   private db: IValidatorDB;
   private logger: ILogger;
 
   public constructor(
     config: IBeaconConfig,
-<<<<<<< HEAD
-    validatorIndex: ValidatorIndex,
-    rpcClient: IRpcClient,
-    privateKey: PrivateKey,
-=======
     keypair: Keypair,
     rpcClient: RpcClient,
->>>>>>> d992405a
     db: IValidatorDB,
     logger: ILogger
   ) {
@@ -71,15 +50,6 @@
   public async createAndPublishAttestation(
     slot: Slot,
     shard: Shard,
-<<<<<<< HEAD
-    fork: Fork): Promise<Attestation|null> {
-    const indexedAttestation = await this.rpcClient.validator.produceAttestation(slot, shard);
-    if (await this.isConflictingAttestation(indexedAttestation.data)) {
-      this.logger.warn(
-        "[Validator] Avoided signing conflicting attestation! "
-        + `Source epoch: ${indexedAttestation.data.source.epoch}, `
-          + `Target epoch: ${computeEpochOfSlot(this.config, slot)}`
-=======
     fork: Fork): Promise<Attestation> {
     const attestation = await this.rpcClient.validator.produceAttestation(
       this.keypair.publicKey.toBytesCompressed(),
@@ -91,7 +61,6 @@
       this.logger.warn(
         `[Validator] Avoided signing conflicting attestation! `
         + `Source epoch: ${attestation.data.source.epoch}, Target epoch: ${computeEpochOfSlot(this.config, slot)}`
->>>>>>> d992405a
       );
       return null;
     }
@@ -110,7 +79,7 @@
     ).toBytesCompressed();
     await this.storeAttestation(attestation);
     await this.rpcClient.validator.publishAttestation(attestation);
-    this.logger.info("[Validator] Signed and publish new attestation");
+    this.logger.info(`[Validator] Signed and publish new attestation`);
     return attestation;
   }
 
