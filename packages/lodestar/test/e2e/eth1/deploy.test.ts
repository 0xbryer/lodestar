import {assert} from "chai";
import {ethers} from "ethers";
import sinon from "sinon";

import {config} from "../../../src/config/presets/mainnet";
import {Eth1Wallet, EthersEth1Notifier, IEth1Notifier} from "../../../src/eth1";
import defaults from "../../../src/eth1/dev/options";
import {PrivateEth1Network} from "../../../src/eth1/dev";
import {ILogger, WinstonLogger} from "../../../src/logger";
import {sleep} from "../../utils/sleep";

describe("Eth1Notifier - using deployed contract", () => {

  let eth1Notifier: IEth1Notifier;
  let eth1Network: PrivateEth1Network;
  let depositContractAddress;
  let provider;
  let logger: ILogger = new WinstonLogger();

  beforeEach(async function () {
    this.timeout(0);
    logger.silent(true);
    // deploy deposit contract
    eth1Network = new PrivateEth1Network({
      host: '127.0.0.1',
      port: 34569
    },
    {
      logger,
    });
    depositContractAddress = await eth1Network.start();
    provider = new ethers.providers.JsonRpcProvider('http://127.0.0.1:34569');
    provider.pollingInterval = 1;
    provider.polling = true;
    const opts = defaults;
    opts.depositContract.address = depositContractAddress;
    opts.providerInstance = provider;
    eth1Notifier = new EthersEth1Notifier(
      opts,
      {
        config,
<<<<<<< HEAD
        opPool: new OpPool(null, {db, chain: null}),
        logger,
=======
        logger: logger
>>>>>>> 0b91956b
      });
    await eth1Notifier.start();
  });

  afterEach(async () => {
    await eth1Notifier.stop();
    await eth1Network.stop();
    logger.silent(false);
  });

  it("should process a Deposit log", async function () {
    this.timeout(0);
    const wallet = new Eth1Wallet(
      eth1Network.accounts()[0],
      defaults.depositContract.abi,
      config,
      logger,
      provider
    );

    const cb = sinon.spy();
    eth1Notifier.on('deposit', cb);


    await wallet.createValidatorDeposit(depositContractAddress, ethers.utils.parseEther('32.0'));
    sleep(300);
    assert(cb.calledOnce, "deposit event did not fire");
  });

});<|MERGE_RESOLUTION|>--- conflicted
+++ resolved
@@ -39,12 +39,7 @@
       opts,
       {
         config,
-<<<<<<< HEAD
-        opPool: new OpPool(null, {db, chain: null}),
-        logger,
-=======
         logger: logger
->>>>>>> 0b91956b
       });
     await eth1Notifier.start();
   });
