{
  "name": "@lodestar/light-client",
  "description": "A Typescript implementation of the Ethereum Consensus light client",
  "license": "Apache-2.0",
  "author": "ChainSafe Systems",
  "homepage": "https://github.com/ChainSafe/lodestar#readme",
  "repository": {
    "type": "git",
    "url": "git+https://github.com:ChainSafe/lodestar.git"
  },
  "bugs": {
    "url": "https://github.com/ChainSafe/lodestar/issues"
  },
  "version": "1.23.0",
  "type": "module",
  "exports": {
    ".": {
      "import": "./lib/index.js"
    },
    "./utils": {
      "import": "./lib/utils/index.js"
    },
    "./validation": {
      "import": "./lib/validation.js"
    },
    "./spec": {
      "import": "./lib/spec/index.js"
    },
    "./transport": {
      "import": "./lib/transport/index.js"
    }
  },
  "types": "./lib/index.d.ts",
  "typesVersions": {
    "*": {
      "*": [
        "*",
        "lib/*",
        "lib/*/index"
      ]
    }
  },
  "files": [
    "lib/**/*.d.ts",
    "lib/**/*.js",
    "lib/**/*.js.map",
    "*.d.ts",
    "*.js",
    "dist/**/*.js",
    "dist/**/*.mjs",
    "dist/**/*.cjs",
    "dist/**/*.map",
    "dist/**/*.json",
    "dist/**/*.d.ts"
  ],
  "scripts": {
    "clean": "rm -rf lib && rm -rf dist && rm -f *.tsbuildinfo",
    "build": "tsc -p tsconfig.build.json",
    "build:watch": "yarn run build --watch",
    "check-build": "node -e \"(async function() { await import('./lib/index.js') })()\"",
    "build:bundle": "vite build",
    "check-bundle": "node -e \"(async function() { await import('./dist/lightclient.min.mjs') })()\"",
    "build:release": "yarn clean && yarn run build && yarn run build:bundle",
    "check-types": "tsc",
    "lint": "biome check src/ test/",
    "lint:fix": "yarn run lint --write",
    "test": "yarn test:unit",
    "test:unit": "vitest --run --dir test/unit/",
    "test:browsers": "yarn test:browsers:chrome && yarn test:browsers:firefox && yarn test:browsers:electron",
    "test:browsers:chrome": "yarn run build:bundle && vitest --run --browser chrome --config ./vitest.browser.config.ts --dir test/unit",
    "test:browsers:firefox": "yarn run build:bundle && vitest --run --browser firefox --config ./vitest.browser.config.ts --dir test/unit",
    "test:browsers:electron": "echo 'Electron tests will be introduced back in the future as soon vitest supports electron.'",
    "check-readme": "typescript-docs-verifier"
  },
  "dependencies": {
    "@chainsafe/bls": "7.1.3",
    "@chainsafe/blst": "^0.2.0",
<<<<<<< HEAD
    "@chainsafe/persistent-merkle-tree": "file:../../../ssz/packages/persistent-merkle-tree",
    "@chainsafe/ssz": "file:../../../ssz/packages/ssz",
    "@lodestar/api": "^1.22.0",
    "@lodestar/config": "^1.22.0",
    "@lodestar/params": "^1.22.0",
    "@lodestar/types": "^1.22.0",
    "@lodestar/utils": "^1.22.0",
=======
    "@chainsafe/persistent-merkle-tree": "^0.8.0",
    "@chainsafe/ssz": "^0.18.0",
    "@lodestar/api": "^1.23.0",
    "@lodestar/config": "^1.23.0",
    "@lodestar/params": "^1.23.0",
    "@lodestar/types": "^1.23.0",
    "@lodestar/utils": "^1.23.0",
>>>>>>> 25c2ee5e
    "mitt": "^3.0.0"
  },
  "devDependencies": {
    "@chainsafe/as-sha256": "file:../../../ssz/packages/as-sha256",
    "@types/qs": "^6.9.7",
    "fastify": "^5.0.0",
    "qs": "^6.11.1",
    "uint8arrays": "^5.0.1"
  },
  "keywords": [
    "ethereum",
    "eth-consensus",
    "beacon",
    "light-client",
    "blockchain"
  ]
}<|MERGE_RESOLUTION|>--- conflicted
+++ resolved
@@ -75,23 +75,13 @@
   "dependencies": {
     "@chainsafe/bls": "7.1.3",
     "@chainsafe/blst": "^0.2.0",
-<<<<<<< HEAD
     "@chainsafe/persistent-merkle-tree": "file:../../../ssz/packages/persistent-merkle-tree",
     "@chainsafe/ssz": "file:../../../ssz/packages/ssz",
-    "@lodestar/api": "^1.22.0",
-    "@lodestar/config": "^1.22.0",
-    "@lodestar/params": "^1.22.0",
-    "@lodestar/types": "^1.22.0",
-    "@lodestar/utils": "^1.22.0",
-=======
-    "@chainsafe/persistent-merkle-tree": "^0.8.0",
-    "@chainsafe/ssz": "^0.18.0",
     "@lodestar/api": "^1.23.0",
     "@lodestar/config": "^1.23.0",
     "@lodestar/params": "^1.23.0",
     "@lodestar/types": "^1.23.0",
     "@lodestar/utils": "^1.23.0",
->>>>>>> 25c2ee5e
     "mitt": "^3.0.0"
   },
   "devDependencies": {
