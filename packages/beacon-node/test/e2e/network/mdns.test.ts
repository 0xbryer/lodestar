--- conflicted
+++ resolved
@@ -29,15 +29,12 @@
     controller = new AbortController();
   });
 
-<<<<<<< HEAD
-=======
   afterEach(async () => {
     await Promise.all(afterEachCallbacks.map((cb) => cb()));
     afterEachCallbacks.splice(0, afterEachCallbacks.length);
     controller.abort();
   });
 
->>>>>>> 4e853d65
   async function getOpts(privateKey: PrivateKey): Promise<NetworkOptions> {
     const bindAddrUdp = `/ip4/0.0.0.0/udp/${port++}`;
     const enr = SignableENR.createFromPrivateKey(privateKey);
