--- conflicted
+++ resolved
@@ -102,21 +102,13 @@
       return {ALTAIR_FORK_EPOCH: 0, BELLATRIX_FORK_EPOCH: 0, CAPELLA_FORK_EPOCH: forkEpoch};
     case ForkName.deneb:
       return {ALTAIR_FORK_EPOCH: 0, BELLATRIX_FORK_EPOCH: 0, CAPELLA_FORK_EPOCH: 0, DENEB_FORK_EPOCH: forkEpoch};
-<<<<<<< HEAD
-    case ForkName.eip6110:
-=======
     case ForkName.electra:
->>>>>>> 9014c8c7
       return {
         ALTAIR_FORK_EPOCH: 0,
         BELLATRIX_FORK_EPOCH: 0,
         CAPELLA_FORK_EPOCH: 0,
         DENEB_FORK_EPOCH: 0,
-<<<<<<< HEAD
-        EIP6110_FORK_EPOCH: forkEpoch,
-=======
         ELECTRA_FORK_EPOCH: forkEpoch,
->>>>>>> 9014c8c7
       };
   }
 }
