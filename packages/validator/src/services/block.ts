--- conflicted
+++ resolved
@@ -11,11 +11,7 @@
 } from "@lodestar/types";
 import {ChainForkConfig} from "@lodestar/config";
 import {ForkPreBlobs, ForkBlobs, ForkSeq, ForkExecution} from "@lodestar/params";
-<<<<<<< HEAD
-import {ETH_TO_WEI, extendError, prettyBytes} from "@lodestar/utils";
-=======
 import {extendError, prettyBytes, prettyWeiToEth} from "@lodestar/utils";
->>>>>>> d10ed384
 import {Api, ApiError, routes} from "@lodestar/api";
 import {IClock, LoggerVc} from "../util/index.js";
 import {PubkeyHex} from "../types.js";
@@ -219,20 +215,9 @@
     const debugLogCtx = {
       executionPayloadSource: response.executionPayloadSource,
       executionPayloadBlinded: response.executionPayloadBlinded,
-<<<<<<< HEAD
-      // winston logger doesn't like bigint
-      executionPayloadValue: `${formatBigDecimal(response.executionPayloadValue, ETH_TO_WEI, MAX_DECIMAL_FACTOR)} ETH`,
-      consensusBlockValue: `${formatBigDecimal(response.consensusBlockValue, ETH_TO_WEI, MAX_DECIMAL_FACTOR)} ETH`,
-      totalBlockValue: `${formatBigDecimal(
-        response.executionPayloadValue + response.consensusBlockValue,
-        ETH_TO_WEI,
-        MAX_DECIMAL_FACTOR
-      )} ETH`,
-=======
       executionPayloadValue: prettyWeiToEth(response.executionPayloadValue),
       consensusBlockValue: prettyWeiToEth(response.consensusBlockValue),
       totalBlockValue: prettyWeiToEth(response.executionPayloadValue + response.consensusBlockValue),
->>>>>>> d10ed384
       // TODO PR: should be used in api call instead of adding in log
       strictFeeRecipientCheck,
       builderSelection,
