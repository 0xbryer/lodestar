import crypto from "node:crypto";
import {itBench} from "@dapplion/benchmark";
<<<<<<< HEAD
import {
  SecretKey,
  type PublicKey,
  type Signature,
  verify,
  asyncVerify,
  verifyMultipleAggregateSignatures,
  asyncVerifyMultipleAggregateSignatures,
  aggregatePublicKeys,
} from "@chainsafe/blst-ts";
=======
import bls from "@chainsafe/bls";
import {CoordType, type PublicKey, type SecretKey} from "@chainsafe/bls/types";
>>>>>>> 18dc0c95
import {linspace} from "../../../src/util/numpy.js";

describe("BLS ops", function () {
  type Keypair = {publicKey: PublicKey; secretKey: SecretKey};
  // signature needs to be in Uint8Array to match real situation
  type BlsSet = {publicKey: PublicKey; message: Uint8Array; signature: Uint8Array};

  // Create and cache (on demand) crypto data to benchmark
  const sets = new Map<number, BlsSet>();
  const sameMessageSets = new Map<number, BlsSet>();
  const keypairs = new Map<number, Keypair>();

  function getKeypair(i: number): Keypair {
    let keypair = keypairs.get(i);
    if (!keypair) {
<<<<<<< HEAD
      const secretKey = SecretKey.deserialize(Buffer.alloc(32, i + 1));
=======
      const bytes = new Uint8Array(32);
      const dataView = new DataView(bytes.buffer, bytes.byteOffset, bytes.byteLength);
      dataView.setUint32(0, i + 1, true);
      const secretKey = bls.SecretKey.fromBytes(bytes);
>>>>>>> 18dc0c95
      const publicKey = secretKey.toPublicKey();
      keypair = {secretKey, publicKey};
      keypairs.set(i, keypair);
    }
    return keypair;
  }

  function getSet(i: number): BlsSet {
    let set = sets.get(i);
    if (!set) {
      const {secretKey, publicKey} = getKeypair(i);
      const message = Buffer.alloc(32, i + 1);
      set = {publicKey, message: message, signature: secretKey.sign(message).toBytes()};
      sets.set(i, set);
    }
    return set;
  }

<<<<<<< HEAD
  itBench({
    id: "BLS verify - Napi",
    beforeEach: () => getSet(0),
    fn: (set) => {
      const isValid = verify(set.message, set.publicKey, set.signature);
      if (!isValid) throw Error("Invalid");
    },
=======
  const seedMessage = crypto.randomBytes(32);
  function getSetSameMessage(i: number): BlsSet {
    const message = new Uint8Array(32);
    message.set(seedMessage);
    let set = sameMessageSets.get(i);
    if (!set) {
      const {secretKey, publicKey} = getKeypair(i);
      set = {publicKey, message, signature: secretKey.sign(message).toBytes()};
      sameMessageSets.set(i, set);
    }
    return set;
  }

  // Note: getSet() caches the value, does not re-compute every time
  itBench({id: `BLS verify - ${bls.implementation}`, beforeEach: () => getSet(0)}, (set) => {
    const isValid = bls.Signature.fromBytes(set.signature).verify(set.publicKey, set.message);
    if (!isValid) throw Error("Invalid");
>>>>>>> 18dc0c95
  });

  itBench({
    id: "BLS asyncVerify - Napi",
    beforeEach: () => getSet(0),
    fn: async (set) => {
      const isValid = await asyncVerify(set.message, set.publicKey, set.signature);
      if (!isValid) throw Error("Invalid");
    },
  });
  // Note: getSet() caches the value, does not re-compute every time

  // An aggregate and proof object has 3 signatures.
  // We may want to bundle up to 32 sets in a single batch.
  for (const count of [3, 8, 32, 64, 128]) {
    itBench({
      id: `BLS verifyMultipleAggregateSignatures ${count} - Napi`,
      beforeEach: () => linspace(0, count - 1).map((i) => getSet(i)),
      fn: (sets) => {
<<<<<<< HEAD
        const isValid = verifyMultipleAggregateSignatures(sets);
        if (!isValid) throw Error("Invalid");
      },
    });

    itBench({
      id: `BLS asyncVerifyMultipleAggregateSignatures ${count} - Napi`,
      beforeEach: () => linspace(0, count - 1).map((i) => getSet(i)),
      fn: async (sets) => {
        const isValid = await asyncVerifyMultipleAggregateSignatures(sets);
=======
        const isValid = bls.Signature.verifyMultipleSignatures(
          sets.map((set) => ({
            publicKey: set.publicKey,
            message: set.message,
            signature: bls.Signature.fromBytes(set.signature),
          }))
        );
        if (!isValid) throw Error("Invalid");
      },
    });
  }

  // this is total time we deserialize all signatures of validators per epoch
  // ideally we want to track 700_000, 1_400_000, 2_100_000 validators but it takes too long
  for (const numValidators of [10_000, 100_000]) {
    const signatures = linspace(0, numValidators - 1).map((i) => getSet(i % 256).signature);
    itBench({
      id: `BLS deserializing ${numValidators} signatures`,
      fn: () => {
        for (const signature of signatures) {
          // true = validate signature
          bls.Signature.fromBytes(signature, CoordType.affine, true);
        }
      },
    });
  }

  // An aggregate and proof object has 3 signatures.
  // We may want to bundle up to 32 sets in a single batch.
  // TODO: figure out why it does not work with 256 or more
  for (const count of [3, 8, 32, 64, 128]) {
    itBench({
      id: `BLS verifyMultipleSignatures - same message - ${count} - ${bls.implementation}`,
      beforeEach: () => linspace(0, count - 1).map((i) => getSetSameMessage(i)),
      fn: (sets) => {
        // aggregate and verify aggregated signatures
        const aggregatedPubkey = bls.PublicKey.aggregate(sets.map((set) => set.publicKey));
        const aggregatedSignature = bls.Signature.aggregate(
          sets.map((set) => bls.Signature.fromBytes(set.signature, CoordType.affine, false))
        );
        const isValid = aggregatedSignature.verify(aggregatedPubkey, sets[0].message);
>>>>>>> 18dc0c95
        if (!isValid) throw Error("Invalid");
      },
    });
  }

  // Attestations in Mainnet contain 128 max on average
  for (const count of [4, 32, 128]) {
    itBench({
      id: `BLS aggregatePubkeys ${count} - Napi`,
      beforeEach: () => linspace(0, count - 1).map((i) => getKeypair(i).publicKey),
      fn: (pubkeys) => {
        aggregatePublicKeys(pubkeys);
      },
    });
  }
});<|MERGE_RESOLUTION|>--- conflicted
+++ resolved
@@ -1,20 +1,17 @@
 import crypto from "node:crypto";
 import {itBench} from "@dapplion/benchmark";
-<<<<<<< HEAD
 import {
   SecretKey,
   type PublicKey,
-  type Signature,
+  Signature,
+  CoordType,
   verify,
   asyncVerify,
   verifyMultipleAggregateSignatures,
   asyncVerifyMultipleAggregateSignatures,
   aggregatePublicKeys,
+  aggregateSignatures,
 } from "@chainsafe/blst-ts";
-=======
-import bls from "@chainsafe/bls";
-import {CoordType, type PublicKey, type SecretKey} from "@chainsafe/bls/types";
->>>>>>> 18dc0c95
 import {linspace} from "../../../src/util/numpy.js";
 
 describe("BLS ops", function () {
@@ -30,14 +27,10 @@
   function getKeypair(i: number): Keypair {
     let keypair = keypairs.get(i);
     if (!keypair) {
-<<<<<<< HEAD
-      const secretKey = SecretKey.deserialize(Buffer.alloc(32, i + 1));
-=======
       const bytes = new Uint8Array(32);
       const dataView = new DataView(bytes.buffer, bytes.byteOffset, bytes.byteLength);
       dataView.setUint32(0, i + 1, true);
-      const secretKey = bls.SecretKey.fromBytes(bytes);
->>>>>>> 18dc0c95
+      const secretKey = SecretKey.deserialize(bytes);
       const publicKey = secretKey.toPublicKey();
       keypair = {secretKey, publicKey};
       keypairs.set(i, keypair);
@@ -50,13 +43,25 @@
     if (!set) {
       const {secretKey, publicKey} = getKeypair(i);
       const message = Buffer.alloc(32, i + 1);
-      set = {publicKey, message: message, signature: secretKey.sign(message).toBytes()};
+      set = {publicKey, message: message, signature: secretKey.sign(message).serialize()};
       sets.set(i, set);
     }
     return set;
   }
 
-<<<<<<< HEAD
+  const seedMessage = crypto.randomBytes(32);
+  function getSetSameMessage(i: number): BlsSet {
+    const message = new Uint8Array(32);
+    message.set(seedMessage);
+    let set = sameMessageSets.get(i);
+    if (!set) {
+      const {secretKey, publicKey} = getKeypair(i);
+      set = {publicKey, message, signature: secretKey.sign(message).serialize()};
+      sameMessageSets.set(i, set);
+    }
+    return set;
+  }
+
   itBench({
     id: "BLS verify - Napi",
     beforeEach: () => getSet(0),
@@ -64,25 +69,6 @@
       const isValid = verify(set.message, set.publicKey, set.signature);
       if (!isValid) throw Error("Invalid");
     },
-=======
-  const seedMessage = crypto.randomBytes(32);
-  function getSetSameMessage(i: number): BlsSet {
-    const message = new Uint8Array(32);
-    message.set(seedMessage);
-    let set = sameMessageSets.get(i);
-    if (!set) {
-      const {secretKey, publicKey} = getKeypair(i);
-      set = {publicKey, message, signature: secretKey.sign(message).toBytes()};
-      sameMessageSets.set(i, set);
-    }
-    return set;
-  }
-
-  // Note: getSet() caches the value, does not re-compute every time
-  itBench({id: `BLS verify - ${bls.implementation}`, beforeEach: () => getSet(0)}, (set) => {
-    const isValid = bls.Signature.fromBytes(set.signature).verify(set.publicKey, set.message);
-    if (!isValid) throw Error("Invalid");
->>>>>>> 18dc0c95
   });
 
   itBench({
@@ -93,16 +79,15 @@
       if (!isValid) throw Error("Invalid");
     },
   });
-  // Note: getSet() caches the value, does not re-compute every time
 
   // An aggregate and proof object has 3 signatures.
   // We may want to bundle up to 32 sets in a single batch.
-  for (const count of [3, 8, 32, 64, 128]) {
+  // TODO: figure out why it does not work with 256 or more
+  for (const count of [3, 8, 32, 64, 128, 256]) {
     itBench({
       id: `BLS verifyMultipleAggregateSignatures ${count} - Napi`,
       beforeEach: () => linspace(0, count - 1).map((i) => getSet(i)),
       fn: (sets) => {
-<<<<<<< HEAD
         const isValid = verifyMultipleAggregateSignatures(sets);
         if (!isValid) throw Error("Invalid");
       },
@@ -113,15 +98,54 @@
       beforeEach: () => linspace(0, count - 1).map((i) => getSet(i)),
       fn: async (sets) => {
         const isValid = await asyncVerifyMultipleAggregateSignatures(sets);
-=======
-        const isValid = bls.Signature.verifyMultipleSignatures(
-          sets.map((set) => ({
-            publicKey: set.publicKey,
-            message: set.message,
-            signature: bls.Signature.fromBytes(set.signature),
-          }))
+        if (!isValid) throw Error("Invalid");
+      },
+    });
+
+    itBench({
+      id: `BLS verify multiple aggregate signatures ${count} - same message - Napi`,
+      beforeEach: () => linspace(0, count - 1).map((i) => getSetSameMessage(i)),
+      fn: (sets) => {
+        // aggregate and verify aggregated signatures
+        const aggregatedPubkey = aggregatePublicKeys(sets.map((set) => set.publicKey));
+        const aggregatedSignature = aggregateSignatures(
+          sets.map((set) => {
+            const sig = Signature.deserialize(set.signature, CoordType.affine);
+            sig.sigValidate();
+            return sig;
+          })
         );
+        const isValid = verify(sets[0].message, aggregatedPubkey, aggregatedSignature);
         if (!isValid) throw Error("Invalid");
+      },
+    });
+
+    itBench({
+      id: `BLS async verify multiple aggregate signatures ${count} - same message - Napi`,
+      beforeEach: () => linspace(0, count - 1).map((i) => getSetSameMessage(i)),
+      fn: async (sets) => {
+        // aggregate and verify aggregated signatures
+        const aggregatedPubkey = aggregatePublicKeys(sets.map((set) => set.publicKey));
+        const aggregatedSignature = aggregateSignatures(
+          sets.map((set) => {
+            const sig = Signature.deserialize(set.signature, CoordType.affine);
+            sig.sigValidate();
+            return sig;
+          })
+        );
+        const isValid = await asyncVerify(sets[0].message, aggregatedPubkey, aggregatedSignature);
+        if (!isValid) throw Error("Invalid");
+      },
+    });
+  }
+
+  // Attestations in Mainnet contain 128 max on average
+  for (const count of [4, 32, 128, 256, 512]) {
+    itBench({
+      id: `BLS aggregatePubkeys ${count} - Napi`,
+      beforeEach: () => linspace(0, count - 1).map((i) => getKeypair(i).publicKey),
+      fn: (pubkeys) => {
+        aggregatePublicKeys(pubkeys);
       },
     });
   }
@@ -134,41 +158,10 @@
       id: `BLS deserializing ${numValidators} signatures`,
       fn: () => {
         for (const signature of signatures) {
-          // true = validate signature
-          bls.Signature.fromBytes(signature, CoordType.affine, true);
+          const sig = Signature.deserialize(signature, CoordType.affine);
+          sig.sigValidate();
         }
       },
     });
   }
-
-  // An aggregate and proof object has 3 signatures.
-  // We may want to bundle up to 32 sets in a single batch.
-  // TODO: figure out why it does not work with 256 or more
-  for (const count of [3, 8, 32, 64, 128]) {
-    itBench({
-      id: `BLS verifyMultipleSignatures - same message - ${count} - ${bls.implementation}`,
-      beforeEach: () => linspace(0, count - 1).map((i) => getSetSameMessage(i)),
-      fn: (sets) => {
-        // aggregate and verify aggregated signatures
-        const aggregatedPubkey = bls.PublicKey.aggregate(sets.map((set) => set.publicKey));
-        const aggregatedSignature = bls.Signature.aggregate(
-          sets.map((set) => bls.Signature.fromBytes(set.signature, CoordType.affine, false))
-        );
-        const isValid = aggregatedSignature.verify(aggregatedPubkey, sets[0].message);
->>>>>>> 18dc0c95
-        if (!isValid) throw Error("Invalid");
-      },
-    });
-  }
-
-  // Attestations in Mainnet contain 128 max on average
-  for (const count of [4, 32, 128]) {
-    itBench({
-      id: `BLS aggregatePubkeys ${count} - Napi`,
-      beforeEach: () => linspace(0, count - 1).map((i) => getKeypair(i).publicKey),
-      fn: (pubkeys) => {
-        aggregatePublicKeys(pubkeys);
-      },
-    });
-  }
 });