import bls from "@chainsafe/bls";
import {config as minimalConfig} from "@lodestar/config/default";
import {
  BeaconStateAllForks,
  CachedBeaconStateAllForks,
  createCachedBeaconState,
  PubkeyIndexMap,
  CachedBeaconStateBellatrix,
  BeaconStateBellatrix,
  CachedBeaconStateEIP6110,
  BeaconStateEIP6110,
} from "@lodestar/state-transition";
import {allForks, altair, bellatrix, eip6110, ssz} from "@lodestar/types";
import {createBeaconConfig, ChainForkConfig} from "@lodestar/config";
import {FAR_FUTURE_EPOCH, ForkName, ForkSeq, MAX_EFFECTIVE_BALANCE, SYNC_COMMITTEE_SIZE} from "@lodestar/params";

import {ExecutionStatus, ProtoBlock} from "@lodestar/fork-choice";
import {ZERO_HASH_HEX} from "../../src/constants/constants.js";
import {generateValidator, generateValidators} from "./validator.js";
import {getConfig} from "./config.js";

/**
 * Copy of BeaconState, but all fields are marked optional to allow for swapping out variables as needed.
 */
type TestBeaconState = Partial<allForks.BeaconState>;

/**
 * Generate beaconState, by default it will generate a mostly empty state with "just enough" to be valid-ish
 * NOTE: All fields can be overridden through `opts`.
 *  should allow 1st test calling generateState more time since creating a new instance is expensive.
 *
 * @param {TestBeaconState} opts
 * @param config
 * @returns {BeaconState}
 */
export function generateState(
  opts: TestBeaconState = {},
  config: ChainForkConfig = minimalConfig,
  withPubkey = false
): BeaconStateAllForks {
  const stateSlot = opts.slot ?? 0;
  const state = config.getForkTypes(stateSlot).BeaconState.defaultValue();
  const forkSeq = config.getForkSeq(stateSlot);

  // Mutate state adding properties
  Object.assign(state, opts);

  const validatorOpts = {
    activationEpoch: 0,
    effectiveBalance: MAX_EFFECTIVE_BALANCE,
    withdrawableEpoch: FAR_FUTURE_EPOCH,
    exitEpoch: FAR_FUTURE_EPOCH,
  };
  const numValidators = 16;

  const validators =
    opts.validators ??
    (withPubkey
      ? Array.from({length: numValidators}, (_, i) => {
          const sk = bls.SecretKey.fromBytes(Buffer.alloc(32, i + 1));
          return generateValidator({
            ...validatorOpts,
            pubkey: sk.toPublicKey().toBytes(),
          });
        })
      : generateValidators(numValidators, validatorOpts));

  state.genesisTime = Math.floor(Date.now() / 1000);
  state.slot = stateSlot;
  state.fork.previousVersion = config.GENESIS_FORK_VERSION;
  state.fork.currentVersion = config.GENESIS_FORK_VERSION;
  state.latestBlockHeader.bodyRoot = ssz.phase0.BeaconBlockBody.hashTreeRoot(ssz.phase0.BeaconBlockBody.defaultValue());
  state.validators = validators;
  state.balances = Array.from({length: validators.length}, () => MAX_EFFECTIVE_BALANCE);

  if (forkSeq >= ForkSeq.altair) {
    const stateAltair = state as altair.BeaconState;
    stateAltair.previousEpochParticipation = [...[0xff, 0xff], ...Array.from({length: validators.length - 2}, () => 0)];
    stateAltair.currentEpochParticipation = [...[0xff, 0xff], ...Array.from({length: validators.length - 2}, () => 0)];
    stateAltair.currentSyncCommittee = {
      pubkeys: Array.from({length: SYNC_COMMITTEE_SIZE}, (_, i) => validators[i % validators.length].pubkey),
      aggregatePubkey: ssz.BLSPubkey.defaultValue(),
    };
    stateAltair.nextSyncCommittee = {
      pubkeys: Array.from({length: SYNC_COMMITTEE_SIZE}, (_, i) => validators[i % validators.length].pubkey),
      aggregatePubkey: ssz.BLSPubkey.defaultValue(),
    };
  }

  if (forkSeq >= ForkSeq.bellatrix) {
    const stateBellatrix = state as bellatrix.BeaconState;
    stateBellatrix.latestExecutionPayloadHeader = {
      ...ssz.bellatrix.ExecutionPayloadHeader.defaultValue(),
      blockNumber: 2022,
    };
  }

  if (forkSeq >= ForkSeq.eip6110) {
    const stateEIP6110 = state as eip6110.BeaconState;
    stateEIP6110.depositReceiptsStartIndex = 2023n;
    stateEIP6110.latestExecutionPayloadHeader = ssz.eip6110.ExecutionPayloadHeader.defaultValue();
  }

  return config.getForkTypes(stateSlot).BeaconState.toViewDU(state);
}

/**
 * This generates state with default pubkey
 */
export function generateCachedState(opts?: TestBeaconState): CachedBeaconStateAllForks {
  const config = getConfig(ForkName.phase0);
  const state = generateState(opts, config);
  return createCachedBeaconState(state, {
    config: createBeaconConfig(config, state.genesisValidatorsRoot),
    // This is a performance test, there's no need to have a global shared cache of keys
    pubkey2index: new PubkeyIndexMap(),
    index2pubkey: [],
  });
}

/**
 * This generates state with default pubkey
 */
export function generateCachedAltairState(opts?: TestBeaconState, altairForkEpoch = 0): CachedBeaconStateAllForks {
  const config = getConfig(ForkName.altair, altairForkEpoch);
  const state = generateState(opts, config);
  return createCachedBeaconState(state, {
    config: createBeaconConfig(config, state.genesisValidatorsRoot),
    // This is a performance test, there's no need to have a global shared cache of keys
    pubkey2index: new PubkeyIndexMap(),
    index2pubkey: [],
  });
}

/**
 * This generates state with default pubkey
 */
export function generateCachedBellatrixState(opts?: TestBeaconState): CachedBeaconStateBellatrix {
  const config = getConfig(ForkName.bellatrix);
  const state = generateState(opts, config);
  return createCachedBeaconState(state as BeaconStateBellatrix, {
    config: createBeaconConfig(config, state.genesisValidatorsRoot),
    // This is a performance test, there's no need to have a global shared cache of keys
    pubkey2index: new PubkeyIndexMap(),
    index2pubkey: [],
  });
}

<<<<<<< HEAD
/**
 * This generates state with default pubkey
 */
export function generateCached6110State(opts?: TestBeaconState): CachedBeaconStateEIP6110 {
  const config = getConfig(ForkName.eip6110);
  const state = generateState(opts, config);
  return createCachedBeaconState(state as BeaconStateEIP6110, {
    config: createBeaconConfig(config, state.genesisValidatorsRoot),
    pubkey2index: new PubkeyIndexMap(),
    index2pubkey: [],
  });
}
=======
export const zeroProtoBlock: ProtoBlock = {
  slot: 0,
  blockRoot: ZERO_HASH_HEX,
  parentRoot: ZERO_HASH_HEX,
  stateRoot: ZERO_HASH_HEX,
  targetRoot: ZERO_HASH_HEX,

  justifiedEpoch: 0,
  justifiedRoot: ZERO_HASH_HEX,
  finalizedEpoch: 0,
  finalizedRoot: ZERO_HASH_HEX,
  unrealizedJustifiedEpoch: 0,
  unrealizedJustifiedRoot: ZERO_HASH_HEX,
  unrealizedFinalizedEpoch: 0,
  unrealizedFinalizedRoot: ZERO_HASH_HEX,

  ...{executionPayloadBlockHash: null, executionStatus: ExecutionStatus.PreMerge},
};
>>>>>>> 1f38b1b9
<|MERGE_RESOLUTION|>--- conflicted
+++ resolved
@@ -146,7 +146,6 @@
   });
 }
 
-<<<<<<< HEAD
 /**
  * This generates state with default pubkey
  */
@@ -159,7 +158,6 @@
     index2pubkey: [],
   });
 }
-=======
 export const zeroProtoBlock: ProtoBlock = {
   slot: 0,
   blockRoot: ZERO_HASH_HEX,
@@ -177,5 +175,4 @@
   unrealizedFinalizedRoot: ZERO_HASH_HEX,
 
   ...{executionPayloadBlockHash: null, executionStatus: ExecutionStatus.PreMerge},
-};
->>>>>>> 1f38b1b9
+};