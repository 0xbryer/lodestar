--- conflicted
+++ resolved
@@ -7,12 +7,8 @@
   MAX_EFFECTIVE_BALANCE,
   TIMELY_TARGET_FLAG_INDEX,
 } from "@lodestar/params";
-<<<<<<< HEAD
-import {EpochTransitionCache, CachedBeaconStateAllForks, BeaconStateAltair} from "../types.js";
-=======
 import {BeaconStateAltair, CachedBeaconStateAllForks, EpochTransitionCache} from "../types.js";
 import {getMaxEffectiveBalance} from "../util/validator.js";
->>>>>>> 25c2ee5e
 
 /** Same to https://github.com/ethereum/eth2.0-specs/blob/v1.1.0-alpha.5/specs/altair/beacon-chain.md#has_flag */
 const TIMELY_TARGET = 1 << TIMELY_TARGET_FLAG_INDEX;
@@ -47,12 +43,7 @@
   // and updated in processPendingDeposits() and processPendingConsolidations()
   // so it's recycled here for performance.
   const balances = cache.balances ?? state.balances.getAll();
-<<<<<<< HEAD
-  const {isCompoundingValidatorArr} = cache;
-  const newCompoundingValidators = cache.newCompoundingValidators ?? new Set();
-=======
   const currentEpochValidators = cache.validators;
->>>>>>> 25c2ee5e
 
   let numUpdate = 0;
   for (let i = 0, len = balances.length; i < len; i++) {
@@ -67,12 +58,7 @@
       effectiveBalanceLimit = MAX_EFFECTIVE_BALANCE;
     } else {
       // from electra, effectiveBalanceLimit is per validator
-<<<<<<< HEAD
-      const isCompoundingValidator = isCompoundingValidatorArr[i] || newCompoundingValidators.has(i);
-      effectiveBalanceLimit = isCompoundingValidator ? MAX_EFFECTIVE_BALANCE_ELECTRA : MIN_ACTIVATION_BALANCE;
-=======
       effectiveBalanceLimit = getMaxEffectiveBalance(currentEpochValidators[i].withdrawalCredentials);
->>>>>>> 25c2ee5e
     }
 
     if (
