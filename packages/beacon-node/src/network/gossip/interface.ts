--- conflicted
+++ resolved
@@ -3,21 +3,16 @@
 import {BeaconConfig} from "@lodestar/config";
 import {ForkName} from "@lodestar/params";
 import {
-  Attestation,
   LightClientFinalityUpdate,
   LightClientOptimisticUpdate,
   SignedAggregateAndProof,
   SignedBeaconBlock,
+  SingleAttestation,
   Slot,
-<<<<<<< HEAD
-  SignedAggregateAndProof,
-  SingleAttestation,
-=======
   altair,
   capella,
   deneb,
   phase0,
->>>>>>> 06b4c2d3
 } from "@lodestar/types";
 import {Logger} from "@lodestar/utils";
 import {Libp2p} from "libp2p";
