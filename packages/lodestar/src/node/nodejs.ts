--- conflicted
+++ resolved
@@ -11,13 +11,7 @@
 import {BeaconState} from "@chainsafe/lodestar-types";
 import {ILogger} from "@chainsafe/lodestar-utils";
 
-<<<<<<< HEAD
 import {BeaconDb, IBeaconDb} from "../db";
-=======
-import {BeaconDb} from "../db";
-import {defaultOptions, IBeaconNodeOptions} from "./options";
-import {Eth1Provider, Eth1ForBlockProductionDisabled} from "../eth1";
->>>>>>> 74e8e3e6
 import {INetwork, Libp2pNetwork} from "../network";
 import {BeaconSync, IBeaconSync} from "../sync";
 import {BeaconChain, IBeaconChain, initBeaconMetrics, restoreStateCaches} from "../chain";
@@ -85,7 +79,6 @@
   public status: BeaconNodeStatus;
   private controller?: AbortController;
 
-<<<<<<< HEAD
   public constructor({
     opts,
     config,
@@ -101,12 +94,6 @@
     controller,
   }: IBeaconNodeModules) {
     this.opts = opts;
-=======
-    this.conf = deepmerge(defaultOptions, opts, {
-      //clone doesn't work very vell on classes like ethers.Provider
-      isMergeableObject: isPlainObject,
-    });
->>>>>>> 74e8e3e6
     this.config = config;
     this.metrics = metrics;
     this.metricsServer = metricsServer;
@@ -230,7 +217,6 @@
       controller,
     }) as T;
   }
-<<<<<<< HEAD
 
   public async close(): Promise<void> {
     if (this.status === BeaconNodeStatus.started) {
@@ -248,6 +234,4 @@
       this.status = BeaconNodeStatus.closed;
     }
   }
-=======
->>>>>>> 74e8e3e6
 }