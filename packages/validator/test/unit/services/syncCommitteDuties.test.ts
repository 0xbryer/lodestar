--- conflicted
+++ resolved
@@ -48,13 +48,8 @@
       SecretKey.deserialize(toBufferBE(BigInt(98), 32)),
       SecretKey.deserialize(toBufferBE(BigInt(99), 32)),
     ];
-<<<<<<< HEAD
     pubkeys = secretKeys.map((sk) => sk.toPublicKey().serialize());
-    validatorStore = initValidatorStore(secretKeys, api, altair0Config);
-=======
-    pubkeys = secretKeys.map((sk) => sk.toPublicKey().toBytes());
     validatorStore = await initValidatorStore(secretKeys, api, altair0Config);
->>>>>>> 18dc0c95
   });
 
   let controller: AbortController; // To stop clock
