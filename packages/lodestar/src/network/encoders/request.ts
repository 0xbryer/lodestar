import {Method, Methods, ReqRespEncoding} from "../../constants";
import {ILogger} from "@chainsafe/lodestar-utils/lib/logger";
import {RequestBody} from "@chainsafe/lodestar-types";
import {decode, encode} from "varint";
import BufferList from "bl";
import {IBeaconConfig} from "@chainsafe/lodestar-config";
import {getCompressor, getDecompressor, maxEncodedLen} from "./utils";
import {IValidatedRequestBody} from "./interface";

export function eth2RequestEncode(
  config: IBeaconConfig, logger: ILogger, method: Method, encoding: ReqRespEncoding
): (source: AsyncIterable<RequestBody|null>) => AsyncGenerator<Buffer> {
  return (source => {
    return (async function*() {
      const type = Methods[method].requestSSZType(config);
      let compressor = getCompressor(encoding);
      for await (const request of source) {
        if(!type || request === null) continue;
        let serialized: Uint8Array;
        try {
          // eslint-disable-next-line @typescript-eslint/no-explicit-any
          serialized = type.serialize(request as any);
        } catch (e) {
          logger.warn("Malformed input. Failed to serialize request for method " + method);
          continue;
        }
        yield Buffer.from(encode(serialized.length));
        yield* compressor(Buffer.from(serialized.buffer, serialized.byteOffset, serialized.length));
        //reset compressor
        compressor = getCompressor(encoding);
      }
    })();
  });
}

export function eth2RequestDecode(
  config: IBeaconConfig, logger: ILogger, method: Method, encoding: ReqRespEncoding
<<<<<<< HEAD
): (source: AsyncIterable<Buffer|BufferList>) => AsyncGenerator<IValidatedRequestBody> {
=======
): (source: AsyncIterable<Buffer|BufferList>) => AsyncGenerator<RequestBody|null> {
>>>>>>> 7f69a144
  return (source) => {
    return (async function*() {
      const type = Methods[method].requestSSZType(config);
      if(!type) {
        //method has no body, emit null to trigger response
        yield null;
        return;
      }
      let sszDataLength: number = null;
      const decompressor = getDecompressor(encoding);
      const buffer = new BufferList();
      for await (let chunk of source) {
        if(!chunk || chunk.length === 0) {
          continue;
        }
        if(sszDataLength === null) {
          sszDataLength = decode(chunk.slice());
          if (decode.bytes > 10) {
            logger.error(`eth2RequestDecode: Invalid number of bytes for protobuf varint ${decode.bytes}` +
            `, method ${method}`);
            yield {isValid: false};
            break;
          }
          chunk = chunk.slice(decode.bytes);
          if(chunk.length === 0) {
            continue;
          }
        }
        if (sszDataLength < type.minSize() || sszDataLength > type.maxSize()) {
          logger.error(`eth2RequestDecode: Invalid szzLength of ${sszDataLength} for method ${method}`);
          yield {isValid: false};
          break;
        }
        if (chunk.length > maxEncodedLen(sszDataLength, encoding)) {
          logger.error(`eth2RequestDecode: too much bytes read (${chunk.length}) for method ${method}, ` +
            `sszLength ${sszDataLength}`);
          yield {isValid: false};
          break;
        }
        let uncompressed: Buffer;
        try {
          uncompressed = decompressor.uncompress(chunk.slice());
        } catch (e) {
          logger.error("Failed to decompress request data. Error: " + e.message);
          yield {isValid: false};
          break;
        }
        if(uncompressed) {
          buffer.append(uncompressed);
        }
        if(buffer.length < sszDataLength) {
          continue;
        }
        if(buffer.length > sszDataLength) {
          logger.error("Too long message received for method " + method);
          yield {isValid: false};
          break;
        }
        try {
          yield {isValid: true, body: type.deserialize(buffer.slice(0, sszDataLength)) as RequestBody};
        } catch (e) {
          logger.error(`Malformed input. Failed to deserialize ${method} request type. Error: ${e.message}`);
          yield {isValid: false};
          break;
        }
        //only one request body accepted
        break;
      }
    })();
  };
}<|MERGE_RESOLUTION|>--- conflicted
+++ resolved
@@ -35,11 +35,7 @@
 
 export function eth2RequestDecode(
   config: IBeaconConfig, logger: ILogger, method: Method, encoding: ReqRespEncoding
-<<<<<<< HEAD
 ): (source: AsyncIterable<Buffer|BufferList>) => AsyncGenerator<IValidatedRequestBody> {
-=======
-): (source: AsyncIterable<Buffer|BufferList>) => AsyncGenerator<RequestBody|null> {
->>>>>>> 7f69a144
   return (source) => {
     return (async function*() {
       const type = Methods[method].requestSSZType(config);
