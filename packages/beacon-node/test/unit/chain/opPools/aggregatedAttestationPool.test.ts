<<<<<<< HEAD
import {expect} from "chai";
import {SinonStubbedInstance} from "sinon";
import sinon from "sinon";
import {SecretKey, Signature, fastAggregateVerify} from "@chainsafe/blst-ts";
=======
import type {SecretKey} from "@chainsafe/bls/types";
import bls from "@chainsafe/bls";
>>>>>>> 18dc0c95
import {BitArray, fromHexString, toHexString} from "@chainsafe/ssz";
import {describe, it, expect, beforeEach, beforeAll, afterEach, vi} from "vitest";
import {CachedBeaconStateAllForks} from "@lodestar/state-transition";
import {SLOTS_PER_EPOCH} from "@lodestar/params";
import {ssz, phase0} from "@lodestar/types";
import {
  AggregatedAttestationPool,
  aggregateInto,
  getParticipationFn,
  MatchingDataAttestationGroup,
} from "../../../../src/chain/opPools/aggregatedAttestationPool.js";
import {InsertOutcome} from "../../../../src/chain/opPools/types.js";
import {linspace} from "../../../../src/util/numpy.js";
import {generateCachedAltairState} from "../../../utils/state.js";
import {renderBitArray} from "../../../utils/render.js";
import {ZERO_HASH_HEX} from "../../../../src/constants/constants.js";
import {generateProtoBlock} from "../../../utils/typeGenerator.js";
import {MockedBeaconChain, getMockedBeaconChain} from "../../../__mocks__/mockedBeaconChain.js";

/** Valid signature of random data to prevent BLS errors */
const validSignature = fromHexString(
  "0xb2afb700f6c561ce5e1b4fedaec9d7c06b822d38c720cf588adfda748860a940adf51634b6788f298c552de40183b5a203b2bbe8b7dd147f0bb5bc97080a12efbb631c8888cb31a99cc4706eb3711865b8ea818c10126e4d818b542e9dbf9ae8"
);

describe("AggregatedAttestationPool", function () {
  let pool: AggregatedAttestationPool;
  const altairForkEpoch = 2020;
  const currentEpoch = altairForkEpoch + 10;
  const currentSlot = SLOTS_PER_EPOCH * currentEpoch;
  const originalState = generateCachedAltairState({slot: currentSlot + 1}, altairForkEpoch);
  let altairState: CachedBeaconStateAllForks;

  const attestation = ssz.phase0.Attestation.defaultValue();
  attestation.data.slot = currentSlot;
  attestation.data.target.epoch = currentEpoch;
  const attDataRootHex = toHexString(ssz.phase0.AttestationData.hashTreeRoot(attestation.data));

  const committee = [0, 1, 2, 3];
  let forkchoiceStub: MockedBeaconChain["forkChoice"];

  beforeEach(() => {
    pool = new AggregatedAttestationPool();
    altairState = originalState.clone();
    forkchoiceStub = getMockedBeaconChain().forkChoice;
  });

  afterEach(() => {
    vi.clearAllMocks();
  });

  it("getParticipationFn", () => {
    // previousEpochParticipation and currentEpochParticipation is created inside generateCachedState
    // 0 and 1 are fully participated
    const participationFn = getParticipationFn(altairState);
    const participation = participationFn(currentEpoch, committee);
    expect(participation).toEqual(new Set([0, 1]));
  });

  // previousEpochParticipation and currentEpochParticipation is created inside generateCachedState
  // 0 and 1 are fully participated
  const testCases: {name: string; attestingBits: number[]; isReturned: boolean}[] = [
    {name: "all validators are seen", attestingBits: [0b00000011], isReturned: false},
    {name: "all validators are NOT seen", attestingBits: [0b00001100], isReturned: true},
    {name: "one is seen and one is NOT", attestingBits: [0b00001101], isReturned: true},
  ];

  for (const {name, attestingBits, isReturned} of testCases) {
    it(name, function () {
      const aggregationBits = new BitArray(new Uint8Array(attestingBits), 8);
      pool.add(
        {...attestation, aggregationBits},
        attDataRootHex,
        aggregationBits.getTrueBitIndexes().length,
        committee
      );
      forkchoiceStub.getBlockHex.mockReturnValue(generateProtoBlock());
      forkchoiceStub.getDependentRoot.mockReturnValue(ZERO_HASH_HEX);
      if (isReturned) {
        expect(pool.getAttestationsForBlock(forkchoiceStub, altairState).length).toBeGreaterThan(0);
      } else {
        expect(pool.getAttestationsForBlock(forkchoiceStub, altairState).length).toEqual(0);
      }
      // "forkchoice should be called to check pivot block"
      expect(forkchoiceStub.getDependentRoot).toHaveBeenCalledTimes(1);
    });
  }

  it("incorrect source", function () {
    altairState.currentJustifiedCheckpoint.epoch = 1000;
    // all attesters are not seen
    const attestingIndices = [2, 3];
    pool.add(attestation, attDataRootHex, attestingIndices.length, committee);
    expect(pool.getAttestationsForBlock(forkchoiceStub, altairState)).toEqual([]);
    // "forkchoice should not be called"
    expect(forkchoiceStub.iterateAncestorBlocks).not.toHaveBeenCalledTimes(1);
  });

  it("incompatible shuffling - incorrect pivot block root", function () {
    // all attesters are not seen
    const attestingIndices = [2, 3];
    pool.add(attestation, attDataRootHex, attestingIndices.length, committee);
    forkchoiceStub.getBlockHex.mockReturnValue(generateProtoBlock());
    forkchoiceStub.getDependentRoot.mockReturnValue("0xWeird");
    expect(pool.getAttestationsForBlock(forkchoiceStub, altairState)).toEqual([]);
    // "forkchoice should be called to check pivot block"
    expect(forkchoiceStub.getDependentRoot).toHaveBeenCalledTimes(1);
  });
});

describe("MatchingDataAttestationGroup.add()", () => {
  const testCases: {id: string; attestationsToAdd: {bits: number[]; res: InsertOutcome; isKept: boolean}[]}[] = [
    {
      id: "2 intersecting",
      attestationsToAdd: [
        {bits: [0b11111100], res: InsertOutcome.NewData, isKept: true},
        {bits: [0b00111111], res: InsertOutcome.NewData, isKept: true},
      ],
    },
    {
      id: "New is superset",
      attestationsToAdd: [
        {bits: [0b11111100], res: InsertOutcome.NewData, isKept: false},
        {bits: [0b11111111], res: InsertOutcome.NewData, isKept: true},
      ],
    },
    {
      id: "New is subset",
      attestationsToAdd: [
        {bits: [0b11111111], res: InsertOutcome.NewData, isKept: true},
        {bits: [0b11111100], res: InsertOutcome.AlreadyKnown, isKept: false},
      ],
    },
    {
      id: "Aggregated",
      attestationsToAdd: [
        // Attestation 0 is kept because it's mutated in place to aggregate attestation 1
        {bits: [0b00001111], res: InsertOutcome.NewData, isKept: true},
        {bits: [0b11110000], res: InsertOutcome.Aggregated, isKept: false},
      ],
      // Corectly aggregating the resulting att is checked in "MatchingDataAttestationGroup aggregateInto" test
    },
  ];

  const attestationData = ssz.phase0.AttestationData.defaultValue();
  const committee = linspace(0, 7);

  for (const {id, attestationsToAdd} of testCases) {
    it(id, () => {
      const attestationGroup = new MatchingDataAttestationGroup(committee, attestationData);

      const attestations = attestationsToAdd.map(
        ({bits}): phase0.Attestation => ({
          data: attestationData,
          aggregationBits: new BitArray(new Uint8Array(bits), 8),
          signature: validSignature,
        })
      );

      const results = attestations.map((attestation) =>
        attestationGroup.add({attestation, trueBitsCount: attestation.aggregationBits.getTrueBitIndexes().length})
      );

      expect(results).toEqual(attestationsToAdd.map((e) => e.res));

      const attestationsAfterAdding = attestationGroup.getAttestations();

      for (const [i, {isKept}] of attestationsToAdd.entries()) {
        if (isKept) {
          expect(attestationsAfterAdding.indexOf(attestations[i])).toBeGreaterThanOrEqual(0);
        } else {
          expect(attestationsAfterAdding.indexOf(attestations[i])).toEqual(-1);
        }
      }
    });
  }
});

describe("MatchingDataAttestationGroup.getAttestationsForBlock", () => {
  const testCases: {
    id: string;
    seenAttestingBits: number[];
    attestationsToAdd: {bits: number[]; notSeenAttesterCount: number}[];
  }[] = [
    // Note: attestationsToAdd MUST intersect in order to not be aggregated and distort the results
    {
      id: "All have attested",
      seenAttestingBits: [0b11111111],
      attestationsToAdd: [
        {bits: [0b11111110], notSeenAttesterCount: 0},
        {bits: [0b00000011], notSeenAttesterCount: 0},
      ],
    },
    {
      id: "Some have attested",
      seenAttestingBits: [0b11110001], // equals to indexes [ 0, 4, 5, 6, 7 ]
      attestationsToAdd: [
        {bits: [0b11111110], notSeenAttesterCount: 3},
        {bits: [0b00000011], notSeenAttesterCount: 1},
      ],
    },
    {
      id: "Non have attested",
      seenAttestingBits: [0b00000000],
      attestationsToAdd: [
        {bits: [0b11111110], notSeenAttesterCount: 7},
        {bits: [0b00000011], notSeenAttesterCount: 2},
      ],
    },
  ];

  const attestationData = ssz.phase0.AttestationData.defaultValue();
  const committee = linspace(0, 7);

  for (const {id, seenAttestingBits, attestationsToAdd} of testCases) {
    it(id, () => {
      const attestationGroup = new MatchingDataAttestationGroup(committee, attestationData);

      const attestations = attestationsToAdd.map(
        ({bits}): phase0.Attestation => ({
          data: attestationData,
          aggregationBits: new BitArray(new Uint8Array(bits), 8),
          signature: validSignature,
        })
      );

      for (const attestation of attestations) {
        attestationGroup.add({attestation, trueBitsCount: attestation.aggregationBits.getTrueBitIndexes().length});
      }

      const indices = new BitArray(new Uint8Array(seenAttestingBits), 8).intersectValues(committee);
      const attestationsForBlock = attestationGroup.getAttestationsForBlock(new Set(indices));

      for (const [i, {notSeenAttesterCount}] of attestationsToAdd.entries()) {
        const attestation = attestationsForBlock.find((a) => a.attestation === attestations[i]);
        // If notSeenAttesterCount === 0 the attestation is not returned
        expect(attestation ? attestation.notSeenAttesterCount : 0).toBe(notSeenAttesterCount);
      }
    });
  }
});

describe("MatchingDataAttestationGroup aggregateInto", function () {
  const attestationSeed = ssz.phase0.Attestation.defaultValue();
  const attestation1 = {...attestationSeed, ...{aggregationBits: BitArray.fromBoolArray([false, true])}};
  const attestation2 = {...attestationSeed, ...{aggregationBits: BitArray.fromBoolArray([true, false])}};
  const mergedBitArray = BitArray.fromBoolArray([true, true]); // = [false, true] + [true, false]
  const attestationDataRoot = ssz.phase0.AttestationData.serialize(attestationSeed.data);
  let sk1: SecretKey;
  let sk2: SecretKey;

<<<<<<< HEAD
  before("Init BLS", async () => {
    sk1 = SecretKey.deserialize(Buffer.alloc(32, 1));
    sk2 = SecretKey.deserialize(Buffer.alloc(32, 2));
    attestation1.signature = sk1.sign(attestationDataRoot).serialize();
    attestation2.signature = sk2.sign(attestationDataRoot).serialize();
=======
  beforeAll(async () => {
    sk1 = bls.SecretKey.fromBytes(Buffer.alloc(32, 1));
    sk2 = bls.SecretKey.fromBytes(Buffer.alloc(32, 2));
    attestation1.signature = sk1.sign(attestationDataRoot).toBytes();
    attestation2.signature = sk2.sign(attestationDataRoot).toBytes();
>>>>>>> 18dc0c95
  });

  it("should aggregate 2 attestations", () => {
    const attWithIndex1 = {attestation: attestation1, trueBitsCount: 1};
    const attWithIndex2 = {attestation: attestation2, trueBitsCount: 1};
    aggregateInto(attWithIndex1, attWithIndex2);

<<<<<<< HEAD
    expect(renderBitArray(attWithIndex1.attestation.aggregationBits)).to.be.deep.equal(
      renderBitArray(mergedBitArray),
      "invalid aggregationBits"
    );
    const aggregatedSignature = Signature.deserialize(attWithIndex1.attestation.signature);
    aggregatedSignature.sigValidate();
    expect(
      fastAggregateVerify(attestationDataRoot, [sk1.toPublicKey(), sk2.toPublicKey()], aggregatedSignature)
    ).to.be.equal(true, "invalid aggregated signature");
=======
    expect(renderBitArray(attWithIndex1.attestation.aggregationBits)).toEqual(renderBitArray(mergedBitArray));
    const aggregatedSignature = bls.Signature.fromBytes(attWithIndex1.attestation.signature, undefined, true);
    expect(aggregatedSignature.verifyAggregate([sk1.toPublicKey(), sk2.toPublicKey()], attestationDataRoot)).toBe(true);
>>>>>>> 18dc0c95
  });
});<|MERGE_RESOLUTION|>--- conflicted
+++ resolved
@@ -1,12 +1,4 @@
-<<<<<<< HEAD
-import {expect} from "chai";
-import {SinonStubbedInstance} from "sinon";
-import sinon from "sinon";
 import {SecretKey, Signature, fastAggregateVerify} from "@chainsafe/blst-ts";
-=======
-import type {SecretKey} from "@chainsafe/bls/types";
-import bls from "@chainsafe/bls";
->>>>>>> 18dc0c95
 import {BitArray, fromHexString, toHexString} from "@chainsafe/ssz";
 import {describe, it, expect, beforeEach, beforeAll, afterEach, vi} from "vitest";
 import {CachedBeaconStateAllForks} from "@lodestar/state-transition";
@@ -257,19 +249,11 @@
   let sk1: SecretKey;
   let sk2: SecretKey;
 
-<<<<<<< HEAD
-  before("Init BLS", async () => {
+  beforeAll(async () => {
     sk1 = SecretKey.deserialize(Buffer.alloc(32, 1));
     sk2 = SecretKey.deserialize(Buffer.alloc(32, 2));
     attestation1.signature = sk1.sign(attestationDataRoot).serialize();
     attestation2.signature = sk2.sign(attestationDataRoot).serialize();
-=======
-  beforeAll(async () => {
-    sk1 = bls.SecretKey.fromBytes(Buffer.alloc(32, 1));
-    sk2 = bls.SecretKey.fromBytes(Buffer.alloc(32, 2));
-    attestation1.signature = sk1.sign(attestationDataRoot).toBytes();
-    attestation2.signature = sk2.sign(attestationDataRoot).toBytes();
->>>>>>> 18dc0c95
   });
 
   it("should aggregate 2 attestations", () => {
@@ -277,20 +261,11 @@
     const attWithIndex2 = {attestation: attestation2, trueBitsCount: 1};
     aggregateInto(attWithIndex1, attWithIndex2);
 
-<<<<<<< HEAD
-    expect(renderBitArray(attWithIndex1.attestation.aggregationBits)).to.be.deep.equal(
-      renderBitArray(mergedBitArray),
-      "invalid aggregationBits"
-    );
+    expect(renderBitArray(attWithIndex1.attestation.aggregationBits)).toEqual(renderBitArray(mergedBitArray));
     const aggregatedSignature = Signature.deserialize(attWithIndex1.attestation.signature);
     aggregatedSignature.sigValidate();
-    expect(
-      fastAggregateVerify(attestationDataRoot, [sk1.toPublicKey(), sk2.toPublicKey()], aggregatedSignature)
-    ).to.be.equal(true, "invalid aggregated signature");
-=======
-    expect(renderBitArray(attWithIndex1.attestation.aggregationBits)).toEqual(renderBitArray(mergedBitArray));
-    const aggregatedSignature = bls.Signature.fromBytes(attWithIndex1.attestation.signature, undefined, true);
-    expect(aggregatedSignature.verifyAggregate([sk1.toPublicKey(), sk2.toPublicKey()], attestationDataRoot)).toBe(true);
->>>>>>> 18dc0c95
+    expect(fastAggregateVerify(attestationDataRoot, [sk1.toPublicKey(), sk2.toPublicKey()], aggregatedSignature)).toBe(
+      true
+    );
   });
 });