--- conflicted
+++ resolved
@@ -63,16 +63,12 @@
   return digest(Buffer.concat(vec)).subarray(0, 20);
 }
 
-<<<<<<< HEAD
 /** Snappyjs is faster at compressing small buffers */
 const SNAPPYJS_COMPRESS_THRESHOLD = 100;
 /** Snappyjs is faster at uncompressing small buffers */
 const SNAPPYJS_UNCOMPRESS_THRESHOLD = 200;
 
-export class DataTransformSnappy {
-=======
 export class DataTransformSnappy implements DataTransform {
->>>>>>> acbedaf1
   constructor(
     private readonly gossipTopicCache: GossipTopicCache,
     private readonly maxSizePerMessage: number
