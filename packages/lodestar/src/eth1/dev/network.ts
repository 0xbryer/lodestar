--- conflicted
+++ resolved
@@ -2,28 +2,22 @@
  * @module eth1/dev
  */
 
-// @ts-ignore
 import ganache from "ganache-core";
 import {promisify} from "util";
-import * as utils from "ethers/utils";
+import * as utils from 'ethers/utils';
 import deepmerge from "deepmerge";
 import * as ethers from "ethers/ethers";
 import {ILogger} from "../../logger";
 import devEth1Options from "./options";
-import net from "net";
 
 export const devNetworkOpts =  {
   port: 8545,
   networkId: 200,
   defaultBalance: 1000,
-<<<<<<< HEAD
-  host: "127.0.0.1"
-=======
   host: '127.0.0.1',
->>>>>>> d992405a
 };
 
-export interface IPrivateNetworkOpts {
+export interface PrivateNetworkOpts {
   port?: number;
   host?: string;
   networkId?: number;
@@ -35,41 +29,39 @@
 
 export class PrivateEth1Network {
 
-  private server: net.Server;
+  private server: any;
 
-  /* eslint-disable-next-line @typescript-eslint/no-explicit-any */
   private blockchain: any;
 
-  private opts: IPrivateNetworkOpts;
+  private opts: PrivateNetworkOpts;
 
   private logger: ILogger;
 
-  public constructor(opts: IPrivateNetworkOpts, {logger}: {logger: ILogger} ) {
+  public constructor(opts: PrivateNetworkOpts, {logger}: {logger: ILogger} ) {
     this.opts = deepmerge(devNetworkOpts, opts);
     this.logger = logger;
     this.server = ganache.server({
       ...this.opts,
 
-      // eslint-disable-next-line  @typescript-eslint/camelcase,camelcase
+      // eslint-disable-next-line  @typescript-eslint/camelcase
       default_balance_ether: this.opts.defaultBalance,
-      // eslint-disable-next-line  @typescript-eslint/camelcase,camelcase
+      // eslint-disable-next-line  @typescript-eslint/camelcase
       db_path: this.opts.dbPath,
-      // eslint-disable-next-line @typescript-eslint/camelcase,camelcase
+      // eslint-disable-next-line @typescript-eslint/camelcase
       network_id: 999
     });
   }
 
   public async start(): Promise<string> {
     this.blockchain  =
-      // @ts-ignore
       await promisify(this.server.listen.bind(this.server))(this.opts.port, this.opts.host);
     this.logger.info(`Started private network node on ${this.opts.host}:${this.opts.port}`);
     this.logger.info(
       `Generating accounts with mnemonic: ${this.blockchain._provider.options.mnemonic}`
     );
-    this.logger.info("List of accounts with eth balance (<address>:<privateKey>-<balance>):");
+    this.logger.info('List of accounts with eth balance (<address>:<privateKey>-<balance>):');
     Object.keys(this.blockchain.accounts).forEach((address) => {
-      const privateKey = this.blockchain.accounts[address].secretKey.toString("hex");
+      const privateKey = this.blockchain.accounts[address].secretKey.toString('hex');
       const balance = utils.formatEther(this.blockchain.accounts[address].account.balance);
       this.logger.info(`${address}:0x${privateKey} - ${balance} ETH`);
     });
@@ -85,7 +77,7 @@
    */
   public accounts(): string[] {
     return Object
-      .values(this.blockchain.accounts as {secretKey: string}[])
+      .values(this.blockchain.accounts as any[])
       .map(account => account.secretKey);
   }
 
@@ -98,7 +90,7 @@
   }
 
   public async deployDepositContract(): Promise<string> {
-    const deployKey = this.blockchain.accounts[this.blockchain.coinbase].secretKey.toString("hex");
+    const deployKey = this.blockchain.accounts[this.blockchain.coinbase].secretKey.toString('hex');
     const provider = new ethers.providers.Web3Provider(this.blockchain._provider);
     const deployWallet = new ethers.Wallet(deployKey, provider);
     const factory = new ethers.ContractFactory(
