--- conflicted
+++ resolved
@@ -1,15 +1,9 @@
 import { assert } from "chai";
-<<<<<<< HEAD
 import {
-  clamp, getActiveValidatorIndices, getEpochStartSlot, intSqrt, isActiveValidator, readUIntBE, slotToEpoch, split,
+  clamp, getActiveValidatorIndices, getEpochStartSlot, intSqrt, isActiveValidator, isPowerOfTwo, readUIntBE, slotToEpoch, split,
 } from "../../helpers/stateTransitionHelpers";
 import {EpochNumber, SlotNumber, Validator} from "../../types";
-import {generateMnemonic} from "bip39";
 import {generateValidator} from "../utils/validator";
-=======
-import { clamp, getActiveValidatorIndices, intSqrt, isPowerOfTwo, readUIntBE, split } from "../../helpers/stateTransitionHelpers";
-import { Validator } from "../../types";
->>>>>>> a7c0bbfa
 
 describe("Split", () => {
   it("array of 0 should return empty", () => {
@@ -137,7 +131,7 @@
   });
 
   it("Should throw if a negative number is passed in", () => {
-    assert.throws(function() { isPowerOfTwo(-1) });
+    assert.throws(() => { isPowerOfTwo(-1); });
   });
 });
 
