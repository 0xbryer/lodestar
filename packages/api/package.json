--- conflicted
+++ resolved
@@ -11,11 +11,7 @@
   "bugs": {
     "url": "https://github.com/ChainSafe/lodestar/issues"
   },
-<<<<<<< HEAD
-  "version": "1.7.2",
-=======
   "version": "1.8.0",
->>>>>>> d1e59733
   "type": "module",
   "exports": {
     ".": {
@@ -73,19 +69,11 @@
   },
   "dependencies": {
     "@chainsafe/persistent-merkle-tree": "^0.5.0",
-<<<<<<< HEAD
-    "@chainsafe/ssz": "^0.10.1",
-    "@lodestar/config": "^1.7.2",
-    "@lodestar/params": "^1.7.2",
-    "@lodestar/types": "^1.7.2",
-    "@lodestar/utils": "^1.7.2",
-=======
     "@chainsafe/ssz": "^0.10.2",
     "@lodestar/config": "^1.8.0",
     "@lodestar/params": "^1.8.0",
     "@lodestar/types": "^1.8.0",
     "@lodestar/utils": "^1.8.0",
->>>>>>> d1e59733
     "cross-fetch": "^3.1.4",
     "eventsource": "^2.0.2",
     "qs": "^6.11.1"
