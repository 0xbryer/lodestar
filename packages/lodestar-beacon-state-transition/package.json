--- conflicted
+++ resolved
@@ -33,17 +33,10 @@
   },
   "types": "lib/index.d.ts",
   "dependencies": {
-<<<<<<< HEAD
     "@chainsafe/bls": "2.0.0",
-    "@chainsafe/lodestar-config": "^0.8.0",
-    "@chainsafe/lodestar-utils": "^0.8.0",
-    "@chainsafe/ssz": "^0.6.7",
-=======
-    "@chainsafe/bls": "1.0.0",
     "@chainsafe/lodestar-config": "^0.9.0",
     "@chainsafe/lodestar-utils": "^0.9.0",
-    "@chainsafe/ssz": "^0.6.5",
->>>>>>> 7f69a144
+    "@chainsafe/ssz": "^0.6.7",
     "bigint-buffer": "^1.1.5",
     "buffer-xor": "^2.0.2"
   },
