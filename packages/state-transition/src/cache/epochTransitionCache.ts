--- conflicted
+++ resolved
@@ -1,8 +1,3 @@
-<<<<<<< HEAD
-import {Epoch, RootHex, ValidatorIndex} from "@lodestar/types";
-import {intDiv, toRootHex} from "@lodestar/utils";
-=======
->>>>>>> 25c2ee5e
 import {
   EPOCHS_PER_SLASHINGS_VECTOR,
   FAR_FUTURE_EPOCH,
@@ -10,7 +5,7 @@
   MIN_ACTIVATION_BALANCE,
   SLOTS_PER_HISTORICAL_ROOT,
 } from "@lodestar/params";
-import {Epoch, RootHex, ValidatorIndex, phase0} from "@lodestar/types";
+import {Epoch, RootHex, ValidatorIndex} from "@lodestar/types";
 import {intDiv, toRootHex} from "@lodestar/utils";
 
 import {processPendingAttestations} from "../epoch/processPendingAttestations.js";
@@ -27,17 +22,6 @@
   FLAG_UNSLASHED,
   hasMarkers,
 } from "../util/attesterStatus.js";
-<<<<<<< HEAD
-import {
-  CachedBeaconStateAllForks,
-  CachedBeaconStateAltair,
-  CachedBeaconStatePhase0,
-  hasCompoundingWithdrawalCredential,
-} from "../index.js";
-import {computeBaseRewardPerIncrement} from "../util/altair.js";
-import {processPendingAttestations} from "../epoch/processPendingAttestations.js";
-=======
->>>>>>> 25c2ee5e
 
 export type EpochTransitionCacheOpts = {
   /**
@@ -533,13 +517,7 @@
     proposerIndices,
     inclusionDelays,
     flags,
-<<<<<<< HEAD
-    isCompoundingValidatorArr,
-    // will be assigned in processPendingConsolidations()
-    newCompoundingValidators: undefined,
-=======
     validators,
->>>>>>> 25c2ee5e
     // Will be assigned in processRewardsAndPenalties()
     balances: undefined,
   };
