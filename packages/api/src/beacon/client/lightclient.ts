--- conflicted
+++ resolved
@@ -1,13 +1,7 @@
 import {IChainForkConfig} from "@lodestar/config";
-<<<<<<< HEAD
-import {deserializeProof} from "@chainsafe/persistent-merkle-tree";
 import {SyncPeriod} from "@lodestar/types";
 import {Api, ReqTypes, routesData, getReqSerializers, getReturnTypes, StateFormat} from "../routes/lightclient.js";
 import {IHttpClient, getFetchOptsSerializers, generateGenericJsonClient} from "../../utils/client/index.js";
-=======
-import {Api, ReqTypes, routesData, getReqSerializers, getReturnTypes} from "../routes/lightclient.js";
-import {IHttpClient, generateGenericJsonClient} from "../../utils/client/index.js";
->>>>>>> f74462e0
 
 /**
  * REST HTTP client for lightclient routes
@@ -15,7 +9,6 @@
 export function getClient(_config: IChainForkConfig, httpClient: IHttpClient): Api {
   const reqSerializers = getReqSerializers();
   const returnTypes = getReturnTypes();
-<<<<<<< HEAD
 
   // Some routes return JSON, use a client auto-generator
   const client = generateGenericJsonClient<Api, ReqTypes>(routesData, reqSerializers, returnTypes, httpClient);
@@ -25,11 +18,6 @@
   return {
     ...client,
 
-    async getStateProof(stateId, paths) {
-      const buffer = await httpClient.arrayBuffer(fetchOptsSerializers.getStateProof(stateId, paths));
-      const proof = deserializeProof(new Uint8Array(buffer));
-      return {data: proof};
-    },
     async getBootstrap(blockRoot, format?: StateFormat) {
       if (format === "ssz") {
         const buffer = await httpClient.arrayBuffer({
@@ -79,8 +67,4 @@
       }
     },
   };
-=======
-  // All routes return JSON, use a client auto-generator
-  return generateGenericJsonClient<Api, ReqTypes>(routesData, reqSerializers, returnTypes, httpClient);
->>>>>>> f74462e0
 }