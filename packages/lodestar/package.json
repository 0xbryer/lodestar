{
  "name": "@chainsafe/lodestar",
  "private": true,
  "version": "0.1.0",
  "description": "A Typescript implementation of the beacon chain and validator client",
  "author": "ChainSafe Systems",
  "license": "GPL-3.0",
  "bugs": {
    "url": "https://github.com/ChainSafe/lodestar/issues"
  },
  "homepage": "https://github.com/ChainSafe/lodestar#readme",
  "main": "lib/index.js",
  "files": [
    "lib"
  ],
  "scripts": {
    "build": "yarn run build:lib && yarn run build:types && yarn run build:docs",
    "build:lib": "babel src -x .ts -d lib --source-maps",
    "build:docs": "typedoc --exclude src/index.ts --out docs src",
    "build:types": "tsc --declaration --outDir lib --emitDeclarationOnly",
    "check-types": "tsc --noEmit --incremental",
    "lint": "eslint --color --ext .ts src/",
    "lint-fix": "eslint --color --ext .ts src/ --fix",
    "pretest": "yarn run check-types",
    "test:unit": "nyc --cache-dir .nyc_output/.cache -e .ts mocha  --colors -r ts-node/register 'test/unit/**/*.test.ts'",
    "test:e2e": "mocha --colors --timeout 5000 -r ts-node/register 'test/e2e/**/*.test.ts'",
    "test:spec-main": "mocha  --colors --max-old-space-size=7168 -r ./.babel-register 'test/spec/**/*mainnet.test.ts'",
    "test:spec-min": "mocha  --colors -r ./.babel-register 'test/spec/**/*minimal.test.ts'",
    "test:spec": "mocha  --colors --max-old-space-size=7168 -r ./.babel-register 'test/spec/**/*.test.ts'",
    "test": "yarn test:unit && yarn test:spec && yarn test:e2e",
    "coverage": "codecov -F lodestar",
    "benchmark": "ts-node test/benchmarks"
  },
  "repository": {
    "type": "git",
    "url": "git+https://github.com:ChainSafe/lodestar.git"
  },
  "keywords": [
    "Ethereum",
    "beacon",
    "future",
    "p2p",
    "blockchain"
  ],
  "dependencies": {
    "@chainsafe/bit-utils": "^0.1.2",
    "@chainsafe/bls": "0.1.6",
    "@chainsafe/eth2.0-config": "^0.1.0",
    "@chainsafe/eth2.0-params": "^0.1.0",
    "@chainsafe/eth2.0-types": "^0.1.1",
    "@chainsafe/ssz": "0.5.1",
    "@iarna/toml": "^2.2.3",
    "@nodeutils/defaults-deep": "^1.1.0",
    "@polkadot/util-crypto": "^0.93.1",
    "assert": "^2.0.0",
    "await-to-js": "^2.1.1",
    "bignumber.js": "^9.0.0",
    "blakejs": "^1.1.0",
    "bn.js": "^4.11.8",
    "buffer-xor": "^2.0.2",
    "camelcase-keys": "^6.0.1",
    "commander": "^2.19.0",
    "deepmerge": "^3.2.0",
    "es6-promisify": "5.0.0",
    "ethers": "^4.0.27",
    "fastify": "^2.7.1",
    "ganache-core": "^2.5.3",
    "interface-connection": "^0.3.3",
    "level": "^5.0.1",
    "levelup": "^4.1.0",
    "libp2p": "^0.25.3",
    "libp2p-bootstrap": "^0.9.7",
    "libp2p-gossipsub": "^0.0.2",
    "libp2p-kad-dht": "^0.15.2",
    "libp2p-mplex": "^0.8.5",
    "libp2p-tcp": "^0.13.0",
    "libp2p-webrtc-star": "^0.16.1",
    "noice-json-rpc": "^1.2.0",
    "peer-book": "^0.9.1",
    "peer-id": "^0.12.2",
    "peer-info": "^0.15.1",
    "pouchdb-adapter-memory": "^7.0.0",
    "pouchdb-core": "^7.0.0",
    "prom-client": "^11.5.3",
    "prometheus-gc-stats": "^0.6.2",
    "promisify-es6": "^1.0.3",
    "pull-abortable": "^4.1.1",
    "pull-pushable": "^2.2.0",
    "pull-stream": "^3.6.13",
    "qs": "^6.7.0",
    "snake-case": "^2.1.0",
    "strict-event-emitter-types": "^2.0.0",
    "winston": "^3.2.1",
    "ws": "^7.0.1"
  },
  "bin": {
    "lodestar": "./bin/lodestar",
    "lodestar-validator": "./bin/lodestar-validator"
  },
  "devDependencies": {
    "@chainsafe/eth2.0-spec-test-util": "0.4.0",
    "@polkadot/ts": "^0.1.57",
    "@types/bn.js": "^4.11.4",
    "@types/chai": "^4.1.7",
    "@types/levelup": "^3.1.0",
<<<<<<< HEAD
    "@types/supertest": "^2.0.8",
    "@types/ws": "^6.0.1",
    "babel-plugin-const-enum": "^0.0.2",
    "benchmark": "^2.1.4",
    "supertest": "^4.0.2"
=======
    "@types/mocha": "^5.2.7",
    "@types/ws": "^6.0.1",
    "benchmark": "^2.1.4",
    "chai": "^4.2.0",
    "mocha": "^6.2.0"
>>>>>>> f2cea783
  }
}<|MERGE_RESOLUTION|>--- conflicted
+++ resolved
@@ -103,18 +103,13 @@
     "@types/bn.js": "^4.11.4",
     "@types/chai": "^4.1.7",
     "@types/levelup": "^3.1.0",
-<<<<<<< HEAD
+    "@types/mocha": "^5.2.7",
     "@types/supertest": "^2.0.8",
     "@types/ws": "^6.0.1",
     "babel-plugin-const-enum": "^0.0.2",
     "benchmark": "^2.1.4",
     "supertest": "^4.0.2"
-=======
-    "@types/mocha": "^5.2.7",
-    "@types/ws": "^6.0.1",
-    "benchmark": "^2.1.4",
     "chai": "^4.2.0",
     "mocha": "^6.2.0"
->>>>>>> f2cea783
   }
 }