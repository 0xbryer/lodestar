--- conflicted
+++ resolved
@@ -58,15 +58,9 @@
   ],
   "dependencies": {
     "@chainsafe/bls": "7.1.3",
-<<<<<<< HEAD
     "@chainsafe/bls-keystore": "^3.1.0",
-    "@lodestar/params": "^1.20.1",
-    "@lodestar/utils": "^1.20.1",
-=======
-    "@chainsafe/bls-keystore": "^3.0.1",
     "@lodestar/params": "^1.20.2",
     "@lodestar/utils": "^1.20.2",
->>>>>>> 115118c8
     "axios": "^1.3.4",
     "testcontainers": "^10.2.1",
     "tmp": "^0.2.1",
