--- conflicted
+++ resolved
@@ -83,17 +83,11 @@
     if (type.isBasic) {
       console.log("Chunk Basic", toHexString(type.serialize(testDataValue)));
     } else {
-<<<<<<< HEAD
-      // biome-ignore lint/complexity/useLiteralKeys: The `getRoots` is a protected attribute
       const chunkBytes = (type as CompositeType<unknown, unknown, unknown>)["getChunkBytes"](testDataValue);
-      console.log("Chunk Bytes Composite", toHexString(chunkBytes));
-=======
-      const roots = (type as CompositeType<unknown, unknown, unknown>)["getRoots"](testDataValue);
       console.log(
-        "ROOTS Composite",
-        roots.map((root) => toHexString(root))
+        "chunkBytes Composite",
+        chunkBytes.map((root) => toHexString(root))
       );
->>>>>>> 25c2ee5e
     }
   }
 
