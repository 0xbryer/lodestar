--- conflicted
+++ resolved
@@ -1,11 +1,5 @@
-<<<<<<< HEAD
-import {expect} from "chai";
 import {PublicKey, SecretKey} from "@chainsafe/blst-ts";
-=======
 import {describe, it, beforeAll, expect, beforeEach, afterEach} from "vitest";
-import bls from "@chainsafe/bls";
-import {PublicKey} from "@chainsafe/bls/types";
->>>>>>> 18dc0c95
 import {ISignatureSet, SignatureSetType} from "@lodestar/state-transition";
 import {BlsMultiThreadWorkerPool} from "../../../../src/chain/bls/multithread.js";
 import {testLogger} from "../../../utils/logger.js";
@@ -50,7 +44,7 @@
       });
       sameMessageSets.push({
         publicKey: pk,
-        signature: sk.sign(sameMessage).toBytes(),
+        signature: sk.sign(sameMessage).serialize(),
       });
     }
   });
