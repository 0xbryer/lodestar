--- conflicted
+++ resolved
@@ -2,10 +2,6 @@
 import {EffectiveBalanceIncrements, getEffectiveBalanceIncrementsZeroed} from "@lodestar/state-transition";
 import {VoteTracker} from "../../../src/protoArray/interface.js";
 import {computeDeltas} from "../../../src/protoArray/computeDeltas.js";
-<<<<<<< HEAD
-import {computeCommitteeFractionFromBalances} from "../../../src/forkChoice/forkChoice.js";
-=======
->>>>>>> a50c276b
 
 describe("computeDeltas", () => {
   let oldBalances: EffectiveBalanceIncrements;
@@ -54,16 +50,4 @@
       });
     }
   }
-<<<<<<< HEAD
-
-  for (const numValidator of numValidators) {
-    itBench({
-      id: `computeCommitteeFractionFromBalances ${numValidator} validators`,
-      fn: () => {
-        computeCommitteeFractionFromBalances(newBalances, {slotsPerEpoch: 32, committeePercent: 70});
-      },
-    });
-  }
-=======
->>>>>>> a50c276b
 });