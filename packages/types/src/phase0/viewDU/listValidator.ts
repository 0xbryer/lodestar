import {
  ListCompositeType,
  ArrayCompositeTreeViewDUCache,
  ListCompositeTreeViewDU,
  ByteViews,
  ContainerNodeStructTreeViewDU,
} from "@chainsafe/ssz";
import {HashComputationLevel, Node, digestNLevel, setNodesAtDepth} from "@chainsafe/persistent-merkle-tree";
import {byteArrayIntoHashObject} from "@chainsafe/as-sha256";
import {ValidatorNodeStructType, ValidatorType, validatorToChunkBytes} from "../validator.js";
import {ValidatorIndex} from "../../types.js";

/**
 * hashtree has a MAX_SIZE of 1024 bytes = 32 chunks
 * Given a level3 of validators have 8 chunks, we can hash 4 validators at a time
 */
const PARALLEL_FACTOR = 4;
/**
 * Allocate memory once for batch hash validators.
 */
// each level 3 of validator has 8 chunks, each chunk has 32 bytes
const batchLevel3Bytes = new Uint8Array(PARALLEL_FACTOR * 8 * 32);
const level3ByteViewsArr: ByteViews[] = [];
for (let i = 0; i < PARALLEL_FACTOR; i++) {
  const uint8Array = batchLevel3Bytes.subarray(i * 8 * 32, (i + 1) * 8 * 32);
  const dataView = new DataView(uint8Array.buffer, uint8Array.byteOffset, uint8Array.byteLength);
  level3ByteViewsArr.push({uint8Array, dataView});
}
// each level 4 of validator has 2 chunks for pubkey, each chunk has 32 bytes
const batchLevel4Bytes = new Uint8Array(PARALLEL_FACTOR * 2 * 32);
const level4BytesArr: Uint8Array[] = [];
for (let i = 0; i < PARALLEL_FACTOR; i++) {
  level4BytesArr.push(batchLevel4Bytes.subarray(i * 2 * 32, (i + 1) * 2 * 32));
}
const pubkeyRoots: Uint8Array[] = [];
for (let i = 0; i < PARALLEL_FACTOR; i++) {
  pubkeyRoots.push(batchLevel4Bytes.subarray(i * 32, (i + 1) * 32));
}

const validatorRoots: Uint8Array[] = [];
for (let i = 0; i < PARALLEL_FACTOR; i++) {
  validatorRoots.push(batchLevel3Bytes.subarray(i * 32, (i + 1) * 32));
}
const validatorRoot = new Uint8Array(32);

/**
 * Similar to ListCompositeTreeViewDU with some differences:
 * - if called without params, it's from hashTreeRoot() api call, no need to compute root
 * - otherwise it's from batchHashTreeRoot() call, compute validator roots in batch
 */
export class ListValidatorTreeViewDU extends ListCompositeTreeViewDU<ValidatorNodeStructType> {
  constructor(
    readonly type: ListCompositeType<ValidatorNodeStructType>,
    protected _rootNode: Node,
    cache?: ArrayCompositeTreeViewDUCache
  ) {
    super(type, _rootNode, cache);
  }

  commit(hcOffset = 0, hcByLevel: HashComputationLevel[] | null = null): void {
    if (hcByLevel === null) {
      // this is not from batchHashTreeRoot() call, go with regular flow
      return super.commit();
    }

    const isOldRootHashed = this._rootNode.h0 !== null;
    if (this.viewsChanged.size === 0) {
      if (!isOldRootHashed && hcByLevel !== null) {
        // not possible to get HashComputations due to BranchNodeStruct
        this._rootNode.root;
      }
      return;
    }

    // TODO - batch: remove this type cast
    const viewsChanged = this.viewsChanged as unknown as Map<
      number,
      ContainerNodeStructTreeViewDU<typeof ValidatorType>
    >;

    const indicesChanged: number[] = [];
    for (const [index, viewChanged] of viewsChanged) {
      // should not have any params here in order not to compute root
      viewChanged.commit();
      // Set new node in nodes array to ensure data represented in the tree and fast nodes access is equal
      this.nodes[index] = viewChanged.node;
      // `validators.get(i)` was called but it may not modify any property, do not need to compute root
      if (viewChanged.node.h0 === null) {
        indicesChanged.push(index);
      }
    }

<<<<<<< HEAD
    // commit the remaining validators, we can do in batch too but don't want to create new Uint8Array views
    // it's not much different to commit one by one
    for (let i = endBatch; i < indicesChanged.length; i++) {
      const viewIndex = indicesChanged[i];
      const viewChanged = viewsChanged.get(viewIndex);
      if (viewChanged) {
        // commit
        viewChanged.commit();
        // compute root for each validator
        viewChanged.type.hashTreeRootInto(viewChanged.value, validatorRoot, 0);
        byteArrayIntoHashObject(validatorRoot, 0, viewChanged.node);
        nodesChanged.push({index: viewIndex, node: viewChanged.node});
        // Set new node in nodes array to ensure data represented in the tree and fast nodes access is equal
        this.nodes[viewIndex] = viewChanged.node;
      }
=======
    // these validators don't have roots, we compute roots in batch
    const sortedIndicesChanged = indicesChanged.sort((a, b) => a - b);
    const nodesChanged: {index: ValidatorIndex; node: Node}[] = new Array(sortedIndicesChanged.length);
    for (const [i, validatorIndex] of sortedIndicesChanged.entries()) {
      nodesChanged[i] = {index: validatorIndex, node: this.nodes[validatorIndex]};
>>>>>>> 2e5eb580
    }
    doBatchHashTreeRootValidators(sortedIndicesChanged, viewsChanged);

    // do the remaining commit step the same to parent (ArrayCompositeTreeViewDU)
    const indexes = nodesChanged.map((entry) => entry.index);
    const nodes = nodesChanged.map((entry) => entry.node);
    const chunksNode = this.type.tree_getChunksNode(this._rootNode);
    const offsetThis = hcOffset + this.type.tree_chunksNodeOffset();
    const byLevelThis = hcByLevel != null && isOldRootHashed ? hcByLevel : null;
    const newChunksNode = setNodesAtDepth(chunksNode, this.type.chunkDepth, indexes, nodes, offsetThis, byLevelThis);

    this._rootNode = this.type.tree_setChunksNode(
      this._rootNode,
      newChunksNode,
      this.dirtyLength ? this._length : null,
      hcOffset,
      hcByLevel
    );

    if (!isOldRootHashed && hcByLevel !== null) {
      // should never happen, handle just in case
      // not possible to get HashComputations due to BranchNodeStruct
      this._rootNode.root;
    }

    this.viewsChanged.clear();
    this.dirtyLength = false;
  }
}

function doBatchHashTreeRootValidators(indices: ValidatorIndex[], validators: Map<ValidatorIndex, ContainerNodeStructTreeViewDU<typeof ValidatorType>>): void {
  const endBatch = indices.length - (indices.length % PARALLEL_FACTOR);

  // commit every 16 validators in batch
  for (let i = 0; i < endBatch; i++) {
    if (i % PARALLEL_FACTOR === 0) {
      batchLevel3Bytes.fill(0);
      batchLevel4Bytes.fill(0);
    }
    const indexInBatch = i % PARALLEL_FACTOR;
    const viewIndex = indices[i];
    const validator = validators.get(viewIndex);
    if (validator) {
      validatorToChunkBytes(level3ByteViewsArr[indexInBatch], level4BytesArr[indexInBatch], validator.value);
    }

    if (indexInBatch === PARALLEL_FACTOR - 1) {
      // hash level 4, this is populated to pubkeyRoots
      digestNLevel(batchLevel4Bytes, 1);
      for (let j = 0; j < PARALLEL_FACTOR; j++) {
        level3ByteViewsArr[j].uint8Array.set(pubkeyRoots[j], 0);
      }
      // hash level 3, this is populated to validatorRoots
      digestNLevel(batchLevel3Bytes, 3);
      // commit all validators in this batch
      for (let j = PARALLEL_FACTOR - 1; j >= 0; j--) {
        const viewIndex = indices[i - j];
        const indexInBatch = (i - j) % PARALLEL_FACTOR;
        const viewChanged = validators.get(viewIndex);
        if (viewChanged) {
          const branchNodeStruct = viewChanged.node;
          byteArrayIntoHashObject(validatorRoots[indexInBatch], 0, branchNodeStruct);
        }
      }
    }
  }

  // commit the remaining validators, we can do in batch too but don't want to create new Uint8Array views
  // it's not much different to commit one by one
  for (let i = endBatch; i < indices.length; i++) {
    const viewIndex = indices[i];
    const viewChanged = validators.get(viewIndex);
    if (viewChanged) {
      // compute root for each validator
      viewChanged.type.hashTreeRootInto(viewChanged.value, validatorRoot, 0);
      byteArrayIntoHashObject(validatorRoot, 0, viewChanged.node);
    }
  }
}<|MERGE_RESOLUTION|>--- conflicted
+++ resolved
@@ -90,29 +90,11 @@
       }
     }
 
-<<<<<<< HEAD
-    // commit the remaining validators, we can do in batch too but don't want to create new Uint8Array views
-    // it's not much different to commit one by one
-    for (let i = endBatch; i < indicesChanged.length; i++) {
-      const viewIndex = indicesChanged[i];
-      const viewChanged = viewsChanged.get(viewIndex);
-      if (viewChanged) {
-        // commit
-        viewChanged.commit();
-        // compute root for each validator
-        viewChanged.type.hashTreeRootInto(viewChanged.value, validatorRoot, 0);
-        byteArrayIntoHashObject(validatorRoot, 0, viewChanged.node);
-        nodesChanged.push({index: viewIndex, node: viewChanged.node});
-        // Set new node in nodes array to ensure data represented in the tree and fast nodes access is equal
-        this.nodes[viewIndex] = viewChanged.node;
-      }
-=======
     // these validators don't have roots, we compute roots in batch
     const sortedIndicesChanged = indicesChanged.sort((a, b) => a - b);
     const nodesChanged: {index: ValidatorIndex; node: Node}[] = new Array(sortedIndicesChanged.length);
     for (const [i, validatorIndex] of sortedIndicesChanged.entries()) {
       nodesChanged[i] = {index: validatorIndex, node: this.nodes[validatorIndex]};
->>>>>>> 2e5eb580
     }
     doBatchHashTreeRootValidators(sortedIndicesChanged, viewsChanged);
 
