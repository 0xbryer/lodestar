{
  "name": "@lodestar/utils",
  "description": "Utilities required across multiple lodestar packages",
  "license": "Apache-2.0",
  "author": "ChainSafe Systems",
  "homepage": "https://github.com/ChainSafe/lodestar#readme",
  "repository": {
    "type": "git",
    "url": "git+https://github.com:ChainSafe/lodestar.git"
  },
  "bugs": {
    "url": "https://github.com/ChainSafe/lodestar/issues"
  },
  "version": "1.21.0",
  "type": "module",
  "exports": "./lib/index.js",
  "files": [
    "lib/**/*.d.ts",
    "lib/**/*.js",
    "lib/**/*.js.map",
    "*.d.ts",
    "*.js"
  ],
  "scripts": {
    "clean": "rm -rf lib && rm -f *.tsbuildinfo",
    "build": "tsc -p tsconfig.build.json",
    "build:watch": "yarn run build --watch",
    "build:release": "yarn clean && yarn build",
    "check-build": "node -e \"(async function() { await import('./lib/index.js') })()\"",
    "check-types": "tsc && vitest --run --typecheck --dir test/types/",
    "lint": "eslint --color --ext .ts src/ test/",
    "lint:fix": "yarn run lint --fix",
    "test:unit": "vitest --run --dir test/unit",
    "test:browsers": "yarn test:browsers:chrome && yarn test:browsers:firefox && yarn test:browsers:electron",
    "test:browsers:chrome": "vitest --run --browser chrome --config ./vitest.browser.config.ts --dir test/unit",
    "test:browsers:firefox": "vitest --run --browser firefox --config ./vitest.browser.config.ts --dir test/unit",
    "test:browsers:electron": "echo 'Electron tests will be introduced back in the future as soon vitest supports electron.'",
    "check-readme": "typescript-docs-verifier"
  },
  "types": "lib/index.d.ts",
  "dependencies": {
<<<<<<< HEAD
    "@chainsafe/as-sha256": "file:../../../ssz/packages/as-sha256",
=======
    "@chainsafe/as-sha256": "^0.5.0",
>>>>>>> 64fe1db8
    "any-signal": "3.0.1",
    "bigint-buffer": "^1.1.5",
    "case": "^1.6.3",
    "js-yaml": "^4.1.0"
  },
  "devDependencies": {
    "@types/js-yaml": "^4.0.5",
    "@types/yargs": "^17.0.24",
    "prom-client": "^15.1.0"
  },
  "keywords": [
    "ethereum",
    "eth-consensus",
    "beacon",
    "blockchain"
  ]
}<|MERGE_RESOLUTION|>--- conflicted
+++ resolved
@@ -39,11 +39,7 @@
   },
   "types": "lib/index.d.ts",
   "dependencies": {
-<<<<<<< HEAD
     "@chainsafe/as-sha256": "file:../../../ssz/packages/as-sha256",
-=======
-    "@chainsafe/as-sha256": "^0.5.0",
->>>>>>> 64fe1db8
     "any-signal": "3.0.1",
     "bigint-buffer": "^1.1.5",
     "case": "^1.6.3",
