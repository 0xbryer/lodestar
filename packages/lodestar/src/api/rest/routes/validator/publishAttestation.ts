import {IFastifyServer} from "../../index";
import fastify from "fastify";
import {IApiModules} from "../../../interface";
import {fromJson} from "@chainsafe/eth2.0-utils";
import {Attestation} from "@chainsafe/eth2.0-types";
import {publishAttestation} from "../../../impl/validator/publishAttestation";


const opts: fastify.RouteShorthandOptions = {
  schema: {
    body: {
      type: "object"
    },
  }
};

export const registerAttestationPublishEndpoint = (fastify: IFastifyServer, modules: IApiModules): void => {
  fastify.post(
    "/attestation",
    opts,
    async (request, reply) => {
      try {
<<<<<<< HEAD
        const attestation = fromJson<Attestation>(
          request.body,
          modules.config.types.Attestation
=======
        await modules.opPool.attestations.receive(
          fromJson<Attestation>(
            modules.config.types.Attestation,
            request.body.attestation,
          )
>>>>>>> 78ba8692
        );
        await publishAttestation(attestation, modules.network.gossip, modules.opPool.attestations);
      } catch (e) {
        modules.logger.error(e.message);
        reply.code(500).send();
        return;
      }
      reply
        .code(200)
        .type("application/json")
        .send();
    }
  );
};<|MERGE_RESOLUTION|>--- conflicted
+++ resolved
@@ -20,17 +20,9 @@
     opts,
     async (request, reply) => {
       try {
-<<<<<<< HEAD
         const attestation = fromJson<Attestation>(
           request.body,
           modules.config.types.Attestation
-=======
-        await modules.opPool.attestations.receive(
-          fromJson<Attestation>(
-            modules.config.types.Attestation,
-            request.body.attestation,
-          )
->>>>>>> 78ba8692
         );
         await publishAttestation(attestation, modules.network.gossip, modules.opPool.attestations);
       } catch (e) {
