--- conflicted
+++ resolved
@@ -8,23 +8,12 @@
       case "symbol":
       case "function":
         return arg.toString();
-
-<<<<<<< HEAD
       case "object":
         if (arg === null) return "null";
-        if (Array.isArray(arg)) return arg.map(toJson);
         if (arg instanceof Uint8Array) return toHexString(arg);
         if (arg instanceof LodestarError) return toJson(arg.toObject());
-        if (arg instanceof Error) return arg.message;
-        return mapValues(arg, (value) => toJson(value)) as Json;
-=======
-    case "object":
-      if (arg === null) return "null";
-      if (arg instanceof Uint8Array) return toHexString(arg);
-      if (arg instanceof LodestarError) return toJson(arg.toObject());
-      if (arg instanceof Error) return toJson(errorToObject(arg));
-      return arg as Json;
->>>>>>> a6d4b00f
+        if (arg instanceof Error) return toJson(errorToObject(arg));
+        return arg as Json;
 
       // Already valid JSON
       case "number":
