--- conflicted
+++ resolved
@@ -67,13 +67,8 @@
   },
   "types": "lib/index.d.ts",
   "dependencies": {
-<<<<<<< HEAD
     "@chainsafe/ssz": "^0.13.0",
-    "@lodestar/params": "^1.11.1"
-=======
-    "@chainsafe/ssz": "^0.10.2",
     "@lodestar/params": "^1.11.3"
->>>>>>> 9ade975f
   },
   "keywords": [
     "ethereum",
