{
  "name": "@lodestar/config",
  "version": "1.23.0",
  "description": "Chain configuration required for lodestar",
  "author": "ChainSafe Systems",
  "license": "Apache-2.0",
  "bugs": {
    "url": "https://github.com/ChainSafe/lodestar/issues"
  },
  "homepage": "https://github.com/ChainSafe/lodestar#readme",
  "type": "module",
  "exports": {
    ".": {
      "import": "./lib/index.js"
    },
    "./default": {
      "import": "./lib/default.js"
    },
    "./networks": {
      "import": "./lib/networks.js"
    },
    "./configs": {
      "import": "./lib/configs.js"
    }
  },
  "typesVersions": {
    "*": {
      "*": [
        "*",
        "lib/*",
        "lib/*/index"
      ]
    }
  },
  "types": "lib/index.d.ts",
  "files": [
    "lib/**/*.js",
    "lib/**/*.js.map",
    "lib/**/*.d.ts",
    "*.d.ts",
    "*.js"
  ],
  "scripts": {
    "clean": "rm -rf lib && rm -f *.tsbuildinfo",
    "build": "tsc -p tsconfig.build.json",
    "build:release": "yarn run clean && yarn run build",
    "build:watch": "yarn run build --watch",
    "check-build": "node -e \"(async function() { await import('./lib/index.js') })()\"",
    "check-types": "tsc",
    "lint": "biome check src/",
    "lint:fix": "yarn run lint --write",
    "test": "yarn test:unit",
    "test:unit": "yarn vitest --run --dir test/unit/",
    "check-readme": "typescript-docs-verifier"
  },
  "repository": {
    "type": "git",
    "url": "git+https://github.com:ChainSafe/lodestar.git"
  },
  "keywords": [
    "ethereum",
    "eth-consensus",
    "beacon",
    "blockchain"
  ],
  "dependencies": {
<<<<<<< HEAD
    "@chainsafe/ssz": "file:../../../ssz/packages/ssz",
    "@lodestar/params": "^1.22.0",
    "@lodestar/utils": "^1.22.0",
    "@lodestar/types": "^1.22.0"
=======
    "@chainsafe/ssz": "^0.18.0",
    "@lodestar/params": "^1.23.0",
    "@lodestar/types": "^1.23.0",
    "@lodestar/utils": "^1.23.0"
>>>>>>> 25c2ee5e
  }
}<|MERGE_RESOLUTION|>--- conflicted
+++ resolved
@@ -64,16 +64,9 @@
     "blockchain"
   ],
   "dependencies": {
-<<<<<<< HEAD
     "@chainsafe/ssz": "file:../../../ssz/packages/ssz",
-    "@lodestar/params": "^1.22.0",
-    "@lodestar/utils": "^1.22.0",
-    "@lodestar/types": "^1.22.0"
-=======
-    "@chainsafe/ssz": "^0.18.0",
     "@lodestar/params": "^1.23.0",
     "@lodestar/types": "^1.23.0",
     "@lodestar/utils": "^1.23.0"
->>>>>>> 25c2ee5e
   }
 }