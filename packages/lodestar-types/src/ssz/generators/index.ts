/**
 * @module sszTypes/generators
 */
import {IBeaconParams} from "@chainsafe/lodestar-params";

import * as primitive from "./primitive";
import * as misc from "./misc";
import * as operations from "./operations";
import * as block from "./block";
import * as state from "./state";
import * as validator from "./validator";
import * as wire from "./wire";
import * as api from "./api";

import {IBeaconSSZTypes, typeNames} from "../interface";

const allGenerators = {
  ...misc,
  ...operations,
  ...block,
  ...state,
  ...validator,
  ...wire,
  ...api,
};

export function createIBeaconSSZTypes(params: IBeaconParams): IBeaconSSZTypes {
  const types: IBeaconSSZTypes = {} as IBeaconSSZTypes;
  // primitive types (don't need generators)
  for (const type in primitive) {
    // @ts-ignore
    // eslint-disable-next-line import/namespace
    types[type] = primitive[type];
  }
  // relies on list of typenames in dependency order
  for (const type of typeNames) {
    // @ts-ignore
    types[type] = allGenerators[type](types, params);
<<<<<<< HEAD
  }
  /* or if we can separate out types w/ dependencies into files
  for (const type in misc) {
    types[type] = misc[type](types, params);
  }
  for (const type in operations) {
    types[type] = operations[type](types, params);
  }
  for (const type in block) {
    types[type] = block[type](types, params);
  }
  for (const type in state) {
    types[type] = state[type](types, params);
  }
  for (const type in validator) {
    types[type] = validator[type](types, params);
  }
  for (const type in wire) {
    types[type] = wire[type](types, params);
  }
   */
=======
  });
>>>>>>> 74a0fabb
  return types;
}<|MERGE_RESOLUTION|>--- conflicted
+++ resolved
@@ -36,30 +36,6 @@
   for (const type of typeNames) {
     // @ts-ignore
     types[type] = allGenerators[type](types, params);
-<<<<<<< HEAD
   }
-  /* or if we can separate out types w/ dependencies into files
-  for (const type in misc) {
-    types[type] = misc[type](types, params);
-  }
-  for (const type in operations) {
-    types[type] = operations[type](types, params);
-  }
-  for (const type in block) {
-    types[type] = block[type](types, params);
-  }
-  for (const type in state) {
-    types[type] = state[type](types, params);
-  }
-  for (const type in validator) {
-    types[type] = validator[type](types, params);
-  }
-  for (const type in wire) {
-    types[type] = wire[type](types, params);
-  }
-   */
-=======
-  });
->>>>>>> 74a0fabb
   return types;
 }