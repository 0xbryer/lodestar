--- conflicted
+++ resolved
@@ -53,19 +53,11 @@
   "dependencies": {
     "@chainsafe/bls-keygen": "^0.4.0",
     "@chainsafe/bls-keystore": "^3.1.0",
-<<<<<<< HEAD
-    "@chainsafe/blst": "^2.0.3",
-    "@chainsafe/discv5": "^10.0.1",
-    "@chainsafe/enr": "^4.0.1",
-    "@chainsafe/persistent-merkle-tree": "file:../../../ssz/packages/persistent-merkle-tree",
-    "@chainsafe/ssz": "file:../../../ssz/packages/ssz",
-=======
     "@chainsafe/blst": "^2.1.0",
     "@chainsafe/discv5": "^9.0.0",
     "@chainsafe/enr": "^3.0.0",
-    "@chainsafe/persistent-merkle-tree": "^0.8.0",
-    "@chainsafe/ssz": "^0.18.0",
->>>>>>> 25c2ee5e
+    "@chainsafe/persistent-merkle-tree": "file:../../../ssz/packages/persistent-merkle-tree",
+    "@chainsafe/ssz": "file:../../../ssz/packages/ssz",
     "@chainsafe/threads": "^1.11.1",
     "@libp2p/crypto": "^4.1.0",
     "@libp2p/peer-id": "^4.1.0",
