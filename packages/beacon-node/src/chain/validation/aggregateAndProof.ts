import {ForkName, ForkSeq} from "@lodestar/params";
import {electra, phase0, RootHex, ssz, IndexedAttestation, SignedAggregateAndProof} from "@lodestar/types";
import {
  computeEpochAtSlot,
  isAggregatorFromCommitteeLength,
  createAggregateSignatureSetFromComponents,
} from "@lodestar/state-transition";
import {toRootHex} from "@lodestar/utils";
import {IBeaconChain} from "../index.js";
import {AttestationError, AttestationErrorCode, GossipAction} from "../errors/index.js";
import {RegenCaller} from "../regen/index.js";
import {getSelectionProofSignatureSet, getAggregateAndProofSignatureSet} from "./signatureSets/index.js";
import {
  getAttestationDataSigningRoot,
  getCommitteeIndices,
  getSeenAttDataKeyFromSignedAggregateAndProof,
  getShufflingForAttestationVerification,
  verifyHeadBlockAndTargetRoot,
  verifyPropagationSlotRange,
} from "./attestation.js";

export type AggregateAndProofValidationResult = {
  indexedAttestation: IndexedAttestation;
  committeeIndices: Uint32Array;
  attDataRootHex: RootHex;
};

export async function validateApiAggregateAndProof(
  fork: ForkName,
  chain: IBeaconChain,
  signedAggregateAndProof: SignedAggregateAndProof
): Promise<AggregateAndProofValidationResult> {
  const skipValidationKnownAttesters = true;
  const prioritizeBls = true;
  return validateAggregateAndProof(fork, chain, signedAggregateAndProof, null, {
    skipValidationKnownAttesters,
    prioritizeBls,
  });
}

export async function validateGossipAggregateAndProof(
  fork: ForkName,
  chain: IBeaconChain,
  signedAggregateAndProof: SignedAggregateAndProof,
  serializedData: Uint8Array
): Promise<AggregateAndProofValidationResult> {
  return validateAggregateAndProof(fork, chain, signedAggregateAndProof, serializedData);
}

async function validateAggregateAndProof(
  fork: ForkName,
  chain: IBeaconChain,
  signedAggregateAndProof: SignedAggregateAndProof,
  serializedData: Uint8Array | null = null,
  opts: {skipValidationKnownAttesters: boolean; prioritizeBls: boolean} = {
    skipValidationKnownAttesters: false,
    prioritizeBls: false,
  }
): Promise<AggregateAndProofValidationResult> {
  const {skipValidationKnownAttesters, prioritizeBls} = opts;
  // Do checks in this order:
  // - do early checks (w/o indexed attestation)
  // - > obtain indexed attestation and committes per slot
  // - do middle checks w/ indexed attestation
  // - > verify signature
  // - do late checks w/ a valid signature

  const aggregateAndProof = signedAggregateAndProof.message;
  const aggregate = aggregateAndProof.aggregate;
  const {aggregationBits} = aggregate;
  const attData = aggregate.data;
  const attSlot = attData.slot;

<<<<<<< HEAD
  let attIndex;
=======
  const seenAttDataKey = serializedData ? getSeenAttDataKeyFromSignedAggregateAndProof(fork, serializedData) : null;
  const cachedAttData = seenAttDataKey ? chain.seenAttestationDatas.get(attSlot, seenAttDataKey) : null;

  let attIndex: number | null;
>>>>>>> 794e5ef4
  if (ForkSeq[fork] >= ForkSeq.electra) {
    attIndex = (aggregate as electra.Attestation).committeeBits.getSingleTrueBit();
    // [REJECT] len(committee_indices) == 1, where committee_indices = get_committee_indices(aggregate)
    if (attIndex === null) {
      throw new AttestationError(GossipAction.REJECT, {code: AttestationErrorCode.NOT_EXACTLY_ONE_COMMITTEE_BIT_SET});
    }
    // [REJECT] aggregate.data.index == 0
    if (attData.index !== 0) {
      throw new AttestationError(GossipAction.REJECT, {code: AttestationErrorCode.NON_ZERO_ATTESTATION_DATA_INDEX});
    }
  } else {
    attIndex = attData.index;
  }

  const seenAttDataKey = serializedData ? getSeenAttDataKeyFromSignedAggregateAndProof(fork, serializedData) : null;
  const cachedAttData = seenAttDataKey ? chain.seenAttestationDatas.get(attSlot, attIndex, seenAttDataKey) : null;

  const attEpoch = computeEpochAtSlot(attSlot);
  const attTarget = attData.target;
  const targetEpoch = attTarget.epoch;

  chain.metrics?.gossipAttestation.attestationSlotToClockSlot.observe(
    {caller: RegenCaller.validateGossipAggregateAndProof},
    chain.clock.currentSlot - attSlot
  );

  if (!cachedAttData) {
    // [REJECT] The attestation's epoch matches its target -- i.e. attestation.data.target.epoch == compute_epoch_at_slot(attestation.data.slot)
    if (targetEpoch !== attEpoch) {
      throw new AttestationError(GossipAction.REJECT, {code: AttestationErrorCode.BAD_TARGET_EPOCH});
    }

    // [IGNORE] aggregate.data.slot is within the last ATTESTATION_PROPAGATION_SLOT_RANGE slots (with a MAXIMUM_GOSSIP_CLOCK_DISPARITY allowance)
    // -- i.e. aggregate.data.slot + ATTESTATION_PROPAGATION_SLOT_RANGE >= current_slot >= aggregate.data.slot
    // (a client MAY queue future aggregates for processing at the appropriate slot).
    verifyPropagationSlotRange(fork, chain, attSlot);
  }

  // [IGNORE] The aggregate is the first valid aggregate received for the aggregator with
  // index aggregate_and_proof.aggregator_index for the epoch aggregate.data.target.epoch.
  const aggregatorIndex = aggregateAndProof.aggregatorIndex;
  if (chain.seenAggregators.isKnown(targetEpoch, aggregatorIndex)) {
    throw new AttestationError(GossipAction.IGNORE, {
      code: AttestationErrorCode.AGGREGATOR_ALREADY_KNOWN,
      targetEpoch,
      aggregatorIndex,
    });
  }

  // _[IGNORE]_ A valid aggregate attestation defined by `hash_tree_root(aggregate.data)` whose `aggregation_bits`
  // is a non-strict superset has _not_ already been seen.
  const attDataRootHex = cachedAttData
    ? cachedAttData.attDataRootHex
    : toRootHex(ssz.phase0.AttestationData.hashTreeRoot(attData));
  if (
    !skipValidationKnownAttesters &&
    chain.seenAggregatedAttestations.isKnown(targetEpoch, attDataRootHex, aggregationBits)
  ) {
    throw new AttestationError(GossipAction.IGNORE, {
      code: AttestationErrorCode.ATTESTERS_ALREADY_KNOWN,
      targetEpoch,
      aggregateRoot: attDataRootHex,
    });
  }

  // [IGNORE] The block being voted for (attestation.data.beacon_block_root) has been seen (via both gossip
  // and non-gossip sources) (a client MAY queue attestations for processing once block is retrieved).
  // Lighthouse doesn't check maxSkipSlots option here but Lodestar wants to be more strict
  // to be more DOS protection

  // [REJECT] The aggregate attestation's target block is an ancestor of the block named in the LMD vote
  // -- i.e. `get_checkpoint_block(store, aggregate.data.beacon_block_root, aggregate.data.target.epoch) == aggregate.data.target.root`
  const attHeadBlock = verifyHeadBlockAndTargetRoot(
    chain,
    attData.beaconBlockRoot,
    attTarget.root,
    attSlot,
    attEpoch,
    RegenCaller.validateGossipAggregateAndProof,
    chain.opts.maxSkipSlots
  );

  // [IGNORE] The current finalized_checkpoint is an ancestor of the block defined by aggregate.data.beacon_block_root
  // -- i.e. get_ancestor(store, aggregate.data.beacon_block_root, compute_start_slot_at_epoch(store.finalized_checkpoint.epoch)) == store.finalized_checkpoint.root
  // > Altready check in `chain.forkChoice.hasBlock(attestation.data.beaconBlockRoot)`

  const shuffling = await getShufflingForAttestationVerification(
    chain,
    attEpoch,
    attHeadBlock,
    RegenCaller.validateGossipAttestation
  );

  // [REJECT] The committee index is within the expected range
  // -- i.e. data.index < get_committee_count_per_slot(state, data.target.epoch)
  const committeeIndices = cachedAttData
    ? cachedAttData.committeeValidatorIndices
    : getCommitteeIndices(shuffling, attSlot, attIndex);

  // [REJECT] The number of aggregation bits matches the committee size
  // -- i.e. `len(aggregation_bits) == len(get_beacon_committee(state, aggregate.data.slot, index))`.
  if (aggregate.aggregationBits.bitLen !== committeeIndices.length) {
    throw new AttestationError(GossipAction.REJECT, {code: AttestationErrorCode.WRONG_NUMBER_OF_AGGREGATION_BITS});
  }
  const attestingIndices = aggregate.aggregationBits.intersectValues(committeeIndices);

  const indexedAttestationContent: IndexedAttestation = {
    attestingIndices,
    data: attData,
    signature: aggregate.signature,
  };
  const indexedAttestation =
    ForkSeq[fork] >= ForkSeq.electra
      ? (indexedAttestationContent as electra.IndexedAttestation)
      : (indexedAttestationContent as phase0.IndexedAttestation);

  // TODO: Check this before regen
  // [REJECT] The attestation has participants -- that is,
  // len(get_attesting_indices(state, aggregate.data, aggregate.aggregation_bits)) >= 1.
  if (attestingIndices.length < 1) {
    // missing attestation participants
    throw new AttestationError(GossipAction.REJECT, {code: AttestationErrorCode.EMPTY_AGGREGATION_BITFIELD});
  }

  // [REJECT] aggregate_and_proof.selection_proof selects the validator as an aggregator for the slot
  // -- i.e. is_aggregator(state, aggregate.data.slot, aggregate.data.index, aggregate_and_proof.selection_proof) returns True.
  if (!isAggregatorFromCommitteeLength(committeeIndices.length, aggregateAndProof.selectionProof)) {
    throw new AttestationError(GossipAction.REJECT, {code: AttestationErrorCode.INVALID_AGGREGATOR});
  }

  // [REJECT] The aggregator's validator index is within the committee
  // -- i.e. aggregate_and_proof.aggregator_index in get_beacon_committee(state, aggregate.data.slot, aggregate.data.index).
  if (!committeeIndices.includes(aggregateAndProof.aggregatorIndex)) {
    throw new AttestationError(GossipAction.REJECT, {code: AttestationErrorCode.AGGREGATOR_NOT_IN_COMMITTEE});
  }

  // [REJECT] The aggregate_and_proof.selection_proof is a valid signature of the aggregate.data.slot
  // by the validator with index aggregate_and_proof.aggregator_index.
  // [REJECT] The aggregator signature, signed_aggregate_and_proof.signature, is valid.
  // [REJECT] The signature of aggregate is valid.
  const aggregator = chain.index2pubkey[aggregateAndProof.aggregatorIndex];
  const signingRoot = cachedAttData ? cachedAttData.signingRoot : getAttestationDataSigningRoot(chain.config, attData);
  const indexedAttestationSignatureSet = createAggregateSignatureSetFromComponents(
    indexedAttestation.attestingIndices.map((i) => chain.index2pubkey[i]),
    signingRoot,
    indexedAttestation.signature
  );
  const signatureSets = [
    getSelectionProofSignatureSet(chain.config, attSlot, aggregator, signedAggregateAndProof),
    getAggregateAndProofSignatureSet(chain.config, attEpoch, aggregator, signedAggregateAndProof),
    indexedAttestationSignatureSet,
  ];
  // no need to write to SeenAttestationDatas

  if (!(await chain.bls.verifySignatureSets(signatureSets, {batchable: true, priority: prioritizeBls}))) {
    throw new AttestationError(GossipAction.REJECT, {code: AttestationErrorCode.INVALID_SIGNATURE});
  }

  // It's important to double check that the attestation still hasn't been observed, since
  // there can be a race-condition if we receive two attestations at the same time and
  // process them in different threads.
  if (chain.seenAggregators.isKnown(targetEpoch, aggregatorIndex)) {
    throw new AttestationError(GossipAction.IGNORE, {
      code: AttestationErrorCode.AGGREGATOR_ALREADY_KNOWN,
      targetEpoch,
      aggregatorIndex,
    });
  }

  chain.seenAggregators.add(targetEpoch, aggregatorIndex);
  chain.seenAggregatedAttestations.add(
    targetEpoch,
    attDataRootHex,
    {aggregationBits, trueBitCount: attestingIndices.length},
    false
  );

  return {indexedAttestation, committeeIndices, attDataRootHex};
}<|MERGE_RESOLUTION|>--- conflicted
+++ resolved
@@ -71,14 +71,7 @@
   const attData = aggregate.data;
   const attSlot = attData.slot;
 
-<<<<<<< HEAD
-  let attIndex;
-=======
-  const seenAttDataKey = serializedData ? getSeenAttDataKeyFromSignedAggregateAndProof(fork, serializedData) : null;
-  const cachedAttData = seenAttDataKey ? chain.seenAttestationDatas.get(attSlot, seenAttDataKey) : null;
-
   let attIndex: number | null;
->>>>>>> 794e5ef4
   if (ForkSeq[fork] >= ForkSeq.electra) {
     attIndex = (aggregate as electra.Attestation).committeeBits.getSingleTrueBit();
     // [REJECT] len(committee_indices) == 1, where committee_indices = get_committee_indices(aggregate)
