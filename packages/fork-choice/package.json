{
  "name": "@lodestar/fork-choice",
  "description": "A Typescript implementation Ethereum Consensus fork choice",
  "license": "Apache-2.0",
  "author": "ChainSafe Systems",
  "homepage": "https://github.com/ChainSafe/lodestar#readme",
  "repository": {
    "type": "git",
    "url": "git+https://github.com:ChainSafe/lodestar.git"
  },
  "bugs": {
    "url": "https://github.com/ChainSafe/lodestar/issues"
  },
  "version": "1.23.0",
  "type": "module",
  "exports": "./lib/index.js",
  "types": "./lib/index.d.ts",
  "files": [
    "lib/**/*.d.ts",
    "lib/**/*.js",
    "lib/**/*.js.map",
    "*.d.ts",
    "*.js"
  ],
  "scripts": {
    "clean": "rm -rf lib && rm -f *.tsbuildinfo",
    "build": "tsc -p tsconfig.build.json",
    "build:watch": "yarn run build --watch",
    "build:release": "yarn clean && yarn run build",
    "check-build": "node -e \"(async function() { await import('./lib/index.js') })()\"",
    "check-types": "tsc",
    "lint": "biome check src/ test/",
    "lint:fix": "yarn run lint --write",
    "test": "yarn test:unit",
    "test:unit": "vitest --run --dir test/unit/",
    "check-readme": "typescript-docs-verifier"
  },
  "dependencies": {
<<<<<<< HEAD
    "@chainsafe/ssz": "file:../../../ssz/packages/ssz",
    "@lodestar/config": "^1.22.0",
    "@lodestar/params": "^1.22.0",
    "@lodestar/state-transition": "^1.22.0",
    "@lodestar/types": "^1.22.0",
    "@lodestar/utils": "^1.22.0"
=======
    "@chainsafe/ssz": "^0.18.0",
    "@lodestar/config": "^1.23.0",
    "@lodestar/params": "^1.23.0",
    "@lodestar/state-transition": "^1.23.0",
    "@lodestar/types": "^1.23.0",
    "@lodestar/utils": "^1.23.0"
>>>>>>> 25c2ee5e
  },
  "keywords": [
    "ethereum",
    "eth-consensus",
    "beacon",
    "blockchain"
  ]
}<|MERGE_RESOLUTION|>--- conflicted
+++ resolved
@@ -36,21 +36,12 @@
     "check-readme": "typescript-docs-verifier"
   },
   "dependencies": {
-<<<<<<< HEAD
     "@chainsafe/ssz": "file:../../../ssz/packages/ssz",
-    "@lodestar/config": "^1.22.0",
-    "@lodestar/params": "^1.22.0",
-    "@lodestar/state-transition": "^1.22.0",
-    "@lodestar/types": "^1.22.0",
-    "@lodestar/utils": "^1.22.0"
-=======
-    "@chainsafe/ssz": "^0.18.0",
     "@lodestar/config": "^1.23.0",
     "@lodestar/params": "^1.23.0",
     "@lodestar/state-transition": "^1.23.0",
     "@lodestar/types": "^1.23.0",
     "@lodestar/utils": "^1.23.0"
->>>>>>> 25c2ee5e
   },
   "keywords": [
     "ethereum",
