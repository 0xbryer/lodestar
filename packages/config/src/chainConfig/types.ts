import {PresetName} from "@lodestar/params";

/* eslint-disable @typescript-eslint/naming-convention */

/**
 * Run-time chain configuration
 */
export type ChainConfig = {
  PRESET_BASE: PresetName;
  /**
   * Free-form short name of the network that this configuration applies to - known
   * canonical network names include:
   * * 'mainnet' - there can be only one
   * * 'prater' - testnet
   * Must match the regex: [a-z0-9\-]
   */
  CONFIG_NAME: string;

  // Transition
  TERMINAL_TOTAL_DIFFICULTY: bigint;
  TERMINAL_BLOCK_HASH: Uint8Array;
  TERMINAL_BLOCK_HASH_ACTIVATION_EPOCH: number;

  // Genesis
  MIN_GENESIS_ACTIVE_VALIDATOR_COUNT: number;
  MIN_GENESIS_TIME: number;
  GENESIS_FORK_VERSION: Uint8Array;
  GENESIS_DELAY: number;

  // Forking
  // Altair
  ALTAIR_FORK_VERSION: Uint8Array;
  ALTAIR_FORK_EPOCH: number;
  // Bellatrix
  BELLATRIX_FORK_VERSION: Uint8Array;
  BELLATRIX_FORK_EPOCH: number;
  // Capella
  CAPELLA_FORK_VERSION: Uint8Array;
  CAPELLA_FORK_EPOCH: number;
  // DENEB
  DENEB_FORK_VERSION: Uint8Array;
  DENEB_FORK_EPOCH: number;
<<<<<<< HEAD
  // EIP-6110
  EIP6110_FORK_VERSION: Uint8Array;
  EIP6110_FORK_EPOCH: number;
=======
  // ELECTRA
  ELECTRA_FORK_VERSION: Uint8Array;
  ELECTRA_FORK_EPOCH: number;
>>>>>>> 9014c8c7

  // Time parameters
  SECONDS_PER_SLOT: number;
  SECONDS_PER_ETH1_BLOCK: number;
  MIN_VALIDATOR_WITHDRAWABILITY_DELAY: number;
  SHARD_COMMITTEE_PERIOD: number;
  ETH1_FOLLOW_DISTANCE: number;

  // Validator cycle
  INACTIVITY_SCORE_BIAS: number;
  INACTIVITY_SCORE_RECOVERY_RATE: number;
  EJECTION_BALANCE: number;
  MIN_PER_EPOCH_CHURN_LIMIT: number;
  MAX_PER_EPOCH_ACTIVATION_CHURN_LIMIT: number;
  CHURN_LIMIT_QUOTIENT: number;

  // Fork choice
  PROPOSER_SCORE_BOOST: number;

  // Deposit contract
  DEPOSIT_CHAIN_ID: number;
  DEPOSIT_NETWORK_ID: number;
  DEPOSIT_CONTRACT_ADDRESS: Uint8Array;

  // Networking
  MIN_EPOCHS_FOR_BLOB_SIDECARS_REQUESTS: number;
};

export const chainConfigTypes: SpecTypes<ChainConfig> = {
  PRESET_BASE: "string",
  CONFIG_NAME: "string",

  // Transition
  TERMINAL_TOTAL_DIFFICULTY: "bigint",
  TERMINAL_BLOCK_HASH: "bytes",
  TERMINAL_BLOCK_HASH_ACTIVATION_EPOCH: "number",

  // Genesis
  MIN_GENESIS_ACTIVE_VALIDATOR_COUNT: "number",
  MIN_GENESIS_TIME: "number",
  GENESIS_FORK_VERSION: "bytes",
  GENESIS_DELAY: "number",

  // Forking
  // Altair
  ALTAIR_FORK_VERSION: "bytes",
  ALTAIR_FORK_EPOCH: "number",
  // Bellatrix
  BELLATRIX_FORK_VERSION: "bytes",
  BELLATRIX_FORK_EPOCH: "number",
  // Capella
  CAPELLA_FORK_VERSION: "bytes",
  CAPELLA_FORK_EPOCH: "number",
  // DENEB
  DENEB_FORK_VERSION: "bytes",
  DENEB_FORK_EPOCH: "number",
<<<<<<< HEAD
  // EIP-6110
  EIP6110_FORK_VERSION: "bytes",
  EIP6110_FORK_EPOCH: "number",
=======
  // ELECTRA
  ELECTRA_FORK_VERSION: "bytes",
  ELECTRA_FORK_EPOCH: "number",
>>>>>>> 9014c8c7

  // Time parameters
  SECONDS_PER_SLOT: "number",
  SECONDS_PER_ETH1_BLOCK: "number",
  MIN_VALIDATOR_WITHDRAWABILITY_DELAY: "number",
  SHARD_COMMITTEE_PERIOD: "number",
  ETH1_FOLLOW_DISTANCE: "number",

  // Validator cycle
  INACTIVITY_SCORE_BIAS: "number",
  INACTIVITY_SCORE_RECOVERY_RATE: "number",
  EJECTION_BALANCE: "number",
  MIN_PER_EPOCH_CHURN_LIMIT: "number",
  MAX_PER_EPOCH_ACTIVATION_CHURN_LIMIT: "number",
  CHURN_LIMIT_QUOTIENT: "number",

  // Fork choice
  PROPOSER_SCORE_BOOST: "number",

  // Deposit contract
  DEPOSIT_CHAIN_ID: "number",
  DEPOSIT_NETWORK_ID: "number",
  DEPOSIT_CONTRACT_ADDRESS: "bytes",

  // Networking
  MIN_EPOCHS_FOR_BLOB_SIDECARS_REQUESTS: "number",
};

/** Allows values in a Spec file */
export type SpecValue = number | bigint | Uint8Array | string;

/** Type value name of each spec field. Numbers are ignored since they are the most common */
export type SpecValueType<V extends SpecValue> = V extends number
  ? "number"
  : V extends bigint
  ? "bigint"
  : V extends Uint8Array
  ? "bytes"
  : V extends string
  ? "string"
  : never;

/** All possible type names for a SpecValue */
export type SpecValueTypeName = SpecValueType<SpecValue>;

export type SpecTypes<Spec extends Record<string, SpecValue>> = {
  [K in keyof Spec]: SpecValueType<Spec[K]>;
};<|MERGE_RESOLUTION|>--- conflicted
+++ resolved
@@ -40,15 +40,9 @@
   // DENEB
   DENEB_FORK_VERSION: Uint8Array;
   DENEB_FORK_EPOCH: number;
-<<<<<<< HEAD
-  // EIP-6110
-  EIP6110_FORK_VERSION: Uint8Array;
-  EIP6110_FORK_EPOCH: number;
-=======
   // ELECTRA
   ELECTRA_FORK_VERSION: Uint8Array;
   ELECTRA_FORK_EPOCH: number;
->>>>>>> 9014c8c7
 
   // Time parameters
   SECONDS_PER_SLOT: number;
@@ -105,15 +99,9 @@
   // DENEB
   DENEB_FORK_VERSION: "bytes",
   DENEB_FORK_EPOCH: "number",
-<<<<<<< HEAD
-  // EIP-6110
-  EIP6110_FORK_VERSION: "bytes",
-  EIP6110_FORK_EPOCH: "number",
-=======
   // ELECTRA
   ELECTRA_FORK_VERSION: "bytes",
   ELECTRA_FORK_EPOCH: "number",
->>>>>>> 9014c8c7
 
   // Time parameters
   SECONDS_PER_SLOT: "number",
