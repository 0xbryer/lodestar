--- conflicted
+++ resolved
@@ -1,11 +1,5 @@
-<<<<<<< HEAD
-import sinon, {SinonStubbedInstance} from "sinon";
 import {SecretKey} from "@chainsafe/blst-ts";
-=======
-import bls from "@chainsafe/bls";
-import {PointFormat} from "@chainsafe/bls/types";
 import {describe, it, beforeEach, beforeAll, vi, afterEach} from "vitest";
->>>>>>> 18dc0c95
 import {config} from "@lodestar/config/default";
 import {
   CachedBeaconStateAllForks,
@@ -29,13 +23,8 @@
   let signedVoluntaryExit: phase0.SignedVoluntaryExit;
   let opPool: MockedBeaconChain["opPool"];
 
-<<<<<<< HEAD
-  before(() => {
+  beforeAll(() => {
     const sk = SecretKey.fromKeygen(Buffer.alloc(32, "*"));
-=======
-  beforeAll(() => {
-    const sk = bls.SecretKey.fromKeygen();
->>>>>>> 18dc0c95
 
     const stateEmpty = ssz.phase0.BeaconState.defaultValue();
 
