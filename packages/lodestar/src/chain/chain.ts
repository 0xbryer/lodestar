/**
 * @module chain
 */

import assert from "assert";
import {EventEmitter} from "events";
import {clone, hashTreeRoot, serialize, signingRoot} from "@chainsafe/ssz";
import {Attestation, BeaconBlock, BeaconState, Hash, Slot, uint16, uint64} from "@chainsafe/eth2.0-types";
import {IBeaconConfig} from "@chainsafe/eth2.0-config";

import {DEPOSIT_CONTRACT_TREE_DEPTH, GENESIS_SLOT, GENESIS_EPOCH} from "../constants";
import {IBeaconDb} from "../db";
import {IEth1Notifier} from "../eth1";
import {ILogger} from "../logger";
import {IBeaconMetrics} from "../metrics";

import {getEmptyBlock, initializeBeaconStateFromEth1, isValidGenesisState} from "./genesis/genesis";

import {processSlots, stateTransition,
  computeEpochAtSlot,
  computeStartSlotAtEpoch,
  getAttestingIndices,
  isActiveValidator
  ,getCurrentSlot} from "@chainsafe/eth2.0-state-transition";
import {ILMDGHOST, StatefulDagLMDGHOST} from "./forkChoice";

import {ChainEventEmitter, IBeaconChain} from "./interface";
import {processSortedDeposits} from "../util/deposits";
import {IChainOptions} from "./options";
import {OpPool} from "../opPool";
import {Block} from "ethers/providers";
import fs from "fs";
import {AsyncQueue, queue} from "async";
import FastPriorityQueue from "fastpriorityqueue";

import {ProgressiveMerkleTree} from "@chainsafe/eth2.0-utils";
import {MerkleTreeSerialization} from "../util/serialization";

export interface IBeaconChainModules {
  config: IBeaconConfig;
  opPool: OpPool;
  db: IBeaconDb;
  eth1: IEth1Notifier;
  logger: ILogger;
  metrics: IBeaconMetrics;
}

export interface IBlockProcessJob {
  block: BeaconBlock;
  trusted: boolean;
}

export class BeaconChain extends (EventEmitter as { new(): ChainEventEmitter }) implements IBeaconChain {

  public chain: string;
  public _latestState: BeaconState = null;
  public forkChoice: ILMDGHOST;
  public chainId: uint16;
  public networkId: uint64;

  private readonly config: IBeaconConfig;
  private db: IBeaconDb;
  private opPool: OpPool;
  private eth1: IEth1Notifier;
  private logger: ILogger;
  private metrics: IBeaconMetrics;
  private opts: IChainOptions;
  private attestationProcessingQueue: AsyncQueue<Function>;
  private blockProcessingQueue: FastPriorityQueue<IBlockProcessJob>; //sort by slot number

  public constructor(opts: IChainOptions, {config, db, eth1, opPool, logger, metrics}: IBeaconChainModules) {
    super();
    this.opts = opts;
    this.chain = opts.name;
    this.config = config;
    this.db = db;
    this.eth1 = eth1;
    this.opPool = opPool;
    this.logger = logger;
    this.metrics = metrics;
    this.forkChoice = new StatefulDagLMDGHOST(config);
    this.chainId = 0; // TODO make this real
    this.networkId = 0n; // TODO make this real
    this.attestationProcessingQueue = queue(async (task: Function) => {
      await task();
    }, 1);
    this.blockProcessingQueue = new FastPriorityQueue((a: IBlockProcessJob, b: IBlockProcessJob) => {
      return a.block.slot < b.block.slot;
    });
  }

  public async start(): Promise<void> {
    const state = this.latestState || await this.db.state.getLatest();
    this.forkChoice.start(state.genesisTime);
    // if state doesn't exist in the db, the chain maybe hasn't started
    if(!state) {
      // check every block if genesis
      this.logger.info("Chain not started, listening for genesis block");
      this.eth1.on("block", this.checkGenesis);
    }
    this.latestState = state;
    this.logger.info("Chain started, waiting blocks and attestations");
  }

  public async stop(): Promise<void> {
    await this.forkChoice.stop();
    this.eth1.removeListener("block", this.checkGenesis);
  }

  public get latestState(): BeaconState {
    return clone(this.config.types.BeaconState, this._latestState);
  }

  public set latestState(state: BeaconState) {
    this._latestState = state;
  }

  public isInitialized(): boolean {
    return !!this.latestState;
  }

  public async receiveAttestation(attestation: Attestation): Promise<void> {
    const attestationHash = hashTreeRoot(this.config.types.Attestation, attestation);
    this.logger.info(`Received attestation ${attestationHash.toString("hex")}`);
    try {
      const attestationSlot: Slot = attestation.data.slot;
      const headBlock = await this.db.block.get(this.forkChoice.head());
      const state = await this.db.state.get(headBlock.stateRoot);
      if(attestationSlot + this.config.params.SLOTS_PER_EPOCH < state.slot) {
        this.logger.verbose(`Attestation ${attestationHash.toString("hex")} is too old. Ignored.`);
        return;
      }
    } catch (e) {
      return;
    }
    this.attestationProcessingQueue.push(async () => {
      return this.processAttestation(attestation, attestationHash);
    });
  }

  // eslint-disable-next-line @typescript-eslint/no-unused-vars
  public async receiveBlock(block: BeaconBlock, trusted = false): Promise<void> {
    const blockHash = signingRoot(this.config.types.BeaconBlock, block);
    this.logger.info(
      `Received block with hash 0x${blockHash.toString("hex")}` +
      `at slot ${block.slot}. Current state slot ${this.latestState.slot}`
    );

    if(!await this.db.block.has(block.parentRoot)) {
      this.emit("unknownBlockRoot", block.parentRoot);
      this.blockProcessingQueue.add(block);
      return;
    }

    if(await this.db.block.has(blockHash)) {
      this.logger.warn(`Block ${blockHash} existed already, no need to process it.`)
      return;
    }

<<<<<<< HEAD
    const finalizedCheckpoint = this.forkChoice.getFinalized();
    if(block.slot < computeStartSlotAtEpoch(finalizedCheckpoint.epoch + 1)) {
      this.logger.warn(
        `Block ${blockHash.toString("hex")} is not after ` +
        `finalized checkpoint ${finalizedCheckpoint.root.toString("hex")}.`
      );
      return;
=======
    if(block.slot > this.latestState.slot) {
      //either block came too early or we are suppose to skip some slots
      const latestBlock = await this.db.block.getChainHead();
      if(!block.parentRoot.equals(signingRoot(this.config.types.BeaconBlock, latestBlock))){
        //block processed too early
        this.logger.warn(`Block ${blockHash.toString("hex")} tried to be processed too early. Requeue...`);
        //wait a bit to give new block a chance
        await sleep(500);
        // add to priority queue
        this.blockProcessingQueue.add({block, trusted});
        return;
      }
>>>>>>> ebb93de9
    }

    await this.processBlock({block, trusted: false}, blockHash);
    const nextBlockInQueue = this.blockProcessingQueue.peek();
    while (nextBlockInQueue) {
<<<<<<< HEAD
      if (await this.db.block.has(nextBlockInQueue.parentRoot)) {
        await this.processBlock(nextBlockInQueue, signingRoot(nextBlockInQueue, this.config.types.BeaconBlock));
=======
      const latestBlock = await this.db.block.getChainHead();
      if (nextBlockInQueue.block.parentRoot.equals(signingRoot(this.config.types.BeaconBlock, latestBlock))) {
        await this.processBlock(nextBlockInQueue, signingRoot(this.config.types.BeaconBlock, nextBlockInQueue));
>>>>>>> ebb93de9
        this.blockProcessingQueue.poll();
      } else{
        return;
      }
    }
  }

  public async advanceState(slot?: Slot): Promise<void> {
    const targetSlot = slot || getCurrentSlot(this.config, this.latestState.genesisTime);
    this.logger.info(`Manually advancing slot from state slot ${this.latestState.slot} to ${targetSlot} `);
    const state = this.latestState;

    try {
      processSlots(this.config, state, targetSlot);
    } catch (e) {
      this.logger.warn(`Failed to advance slot mannually because ${e.message}`);
    }
    this.latestState = state;
    await this.db.state.add(state);
    await this.db.chain.setLatestStateRoot(hashTreeRoot(this.config.types.BeaconState, state));
  }

  public async applyForkChoiceRule(): Promise<void> {
    const currentRoot = await this.db.chain.getChainHeadRoot();
    const headRoot = this.forkChoice.head();
    if (currentRoot && !currentRoot.equals(headRoot)) {
      const block = await this.db.block.get(headRoot);
      await this.db.updateChainHead(headRoot, block.stateRoot);
      this.logger.info(`Fork choice changed head to 0x${headRoot.toString("hex")}`);
    }
  }

  public async initializeBeaconChain(genesisState: BeaconState, merkleTree: ProgressiveMerkleTree): Promise<void> {
    this.logger.info(`Initializing beacon chain with genesisTime ${genesisState.genesisTime}`);
    const genesisBlock = getEmptyBlock();
    const stateRoot = hashTreeRoot(this.config.types.BeaconState, genesisState);
    genesisBlock.stateRoot = stateRoot;
    const blockRoot = signingRoot(this.config.types.BeaconBlock, genesisBlock);
    this.latestState = genesisState;
    await Promise.all([
      this.db.storeChainHead(genesisBlock, genesisState),
      this.db.chain.setJustifiedBlockRoot(blockRoot),
      this.db.chain.setFinalizedBlockRoot(blockRoot),
      this.db.chain.setJustifiedStateRoot(stateRoot),
      this.db.chain.setFinalizedStateRoot(stateRoot),
      this.db.merkleTree.set(genesisState.eth1DepositIndex, merkleTree.toObject())
    ]);
    const justifiedFinalizedCheckpoint = {root: blockRoot, epoch: computeEpochAtSlot(this.config, genesisBlock.slot)};
    this.forkChoice.addBlock(genesisBlock.slot, blockRoot, Buffer.alloc(32), 
      justifiedFinalizedCheckpoint, justifiedFinalizedCheckpoint);
    this.logger.info("Beacon chain initialized");
  }

  public async isValidBlock(state: BeaconState, block: BeaconBlock): Promise<boolean> {
    // The parent block with root block.previous_block_root has been processed and accepted.
    // const hasParent = await this.db.block.has(block.parentRoot);
    // if (!hasParent) {
    //   return false;
    // }
    // An Ethereum 1.0 block pointed to by the state.
    // latest_eth1_data.block_hash has been processed and accepted.
    // TODO: implement

    // The node's Unix time is greater than or equal to state.
    const stateSlotTime = state.genesisTime + ((block.slot - GENESIS_SLOT) * this.config.params.SECONDS_PER_SLOT);
    return Math.floor(Date.now() / 1000) >= stateSlotTime;
  }

<<<<<<< HEAD
  private processAttestation = async (attestation: Attestation, attestationHash: Hash) => {
    const justifiedCheckpoint = this.forkChoice.getJustified();
    const justifiedBlock = await this.db.block.get(justifiedCheckpoint.root);
    const checkpointState = await this.db.state.get(justifiedBlock.stateRoot);
    const currentSlot = getCurrentSlot(this.config, checkpointState.genesisTime);
    const currentEpoch = computeEpochAtSlot(this.config, currentSlot);
    const previousEpoch = currentEpoch > GENESIS_EPOCH ? currentEpoch - 1 : GENESIS_EPOCH;
    const epoch = attestation.data.target.epoch;
    assert([currentEpoch, previousEpoch].includes(epoch));

=======
  private processAttestation =
  async (latestState: BeaconState, attestation: Attestation, attestationHash: Hash): Promise<void> => {
>>>>>>> ebb93de9
    const validators = getAttestingIndices(
      this.config, checkpointState, attestation.data, attestation.aggregationBits);
    const balances = validators.map((index) => checkpointState.balances[index]);
    for (let i = 0; i < validators.length; i++) {
      this.forkChoice.addAttestation(attestation.data.beaconBlockRoot, validators[i], balances[i]);
    }
    this.logger.info(`Attestation ${attestationHash.toString("hex")} passed to fork choice`);
    this.emit("processedAttestation", attestation);
  };

<<<<<<< HEAD
  private processBlock = async (block: BeaconBlock, blockHash: Hash) => {
    const parentBlock = await this.db.block.get(block.parentRoot);
    const pre = await this.db.state.get(parentBlock.stateRoot);
    const isValidBlock = await this.isValidBlock(pre, block);
=======
  private processBlock = async (job: IBlockProcessJob, blockHash: Hash): Promise<void> => {

    const isValidBlock = await this.isValidBlock(this.latestState, job.block);
>>>>>>> ebb93de9
    assert(isValidBlock);
    this.logger.info(`0x${blockHash.toString("hex")} is valid, running state transition...`);

    // process current slot
    const post = await this.runStateTransition(job.block, pre);

    this.logger.info(
      `Slot ${job.block.slot} Block 0x${blockHash.toString("hex")} ` +
      `State ${hashTreeRoot(this.config.types.BeaconState, post).toString("hex")} passed state transition`
    );
    await this.opPool.processBlockOperations(job.block);
    job.block.body.attestations.forEach((attestation) => {
      this.receiveAttestation(attestation);
    });

    if (this.opts.dumpState) {
      this.dumpState(job.block, pre, post);
    }

    this.metrics.currentSlot.inc(1);

    // forward processed block for additional processing
    this.emit("processedBlock", job.block);
  };

  private dumpState(block: BeaconBlock, pre: BeaconState, post: BeaconState): void {
    const baseDir = "./state-dumps/";
    const curDir = this.latestState.slot;
    const full = baseDir + curDir;
    if (!fs.existsSync(baseDir)) {
      fs.mkdirSync(baseDir);
    }

    fs.mkdirSync(baseDir + curDir);

    const sblock = serialize(this.config.types.BeaconBlock, block);
    const sPre = serialize(this.config.types.BeaconState, pre);
    const sPost = serialize(this.config.types.BeaconState, post);

    fs.writeFile(full + "/block.ssz", sblock, (e) => {
      if (e) throw e;
    });
    fs.writeFile(full + "/pre.ssz", sPre, (e) => {
      if (e) throw e;
    });
    fs.writeFile(full + "/post.ssz", sPost, (e) => {
      if (e) throw e;
    });
  }

  /**
   *
   * @param block
   * @param state
   * @param trusted if state transition should trust that block is valid
   */
  private async runStateTransition(block: BeaconBlock, state: BeaconState, trusted = false): Promise<BeaconState|null> {
    const preSlot = state.slot;
    const preFinalizedEpoch = state.finalizedCheckpoint.epoch;
    const preJustifiedEpoch = state.currentJustifiedCheckpoint.epoch;
    // Run the state transition
    let newState: BeaconState;
    const blockRoot = signingRoot(this.config.types.BeaconBlock, block);
    try {
      // if block is trusted don't verify state roots, proposer or signature
      newState = stateTransition(this.config, state, block, !trusted, !trusted, !trusted);
    } catch (e) {
      // store block root in db and terminate
      await this.db.block.storeBadBlock(blockRoot);
      this.logger.warn(`Found bad block, block root: 0x${blockRoot.toString("hex")} ` + e.message);
      return;
    }
    this.latestState = newState;
    // On successful transition, update system state
<<<<<<< HEAD
    await Promise.all([
      this.db.block.set(blockRoot, block),
      this.db.state.set(block.stateRoot, newState),
    ]);
    this.forkChoice.addBlock(block.slot, blockRoot, block.parentRoot, newState.currentJustifiedCheckpoint,
      newState.finalizedCheckpoint);
    await this.applyForkChoiceRule();
=======
    await this.db.storeChainHead(block, newState);
    this.forkChoice.addBlock(block.slot, blockRoot, block.parentRoot);
    // await this.applyForkChoiceRule();
>>>>>>> ebb93de9
    await this.updateDepositMerkleTree(newState);
    // update metrics
    this.metrics.currentSlot.set(block.slot);

    // Post-epoch processing
<<<<<<< HEAD
    const currentEpoch = computeEpochAtSlot(this.config, newState.slot);
    if (computeEpochAtSlot(this.config, preSlot) < currentEpoch) {
=======
    const currentEpoch = computeEpochOfSlot(this.config, newState.slot);
    if (computeEpochOfSlot(this.config, preSlot) < currentEpoch) {
      this.emit("processedCheckpoint", {epoch: currentEpoch, root: blockRoot});
>>>>>>> ebb93de9
      // Update FFG Checkpoints
      // Newly justified epoch
      if (preJustifiedEpoch < newState.currentJustifiedCheckpoint.epoch) {
        const justifiedBlockRoot = newState.currentJustifiedCheckpoint.root;
        const justifiedBlock = await this.db.block.get(justifiedBlockRoot);
        this.logger.important(`Epoch ${computeEpochAtSlot(this.config, justifiedBlock.slot)} is justified!`);
        await Promise.all([
          this.db.chain.setJustifiedStateRoot(justifiedBlock.stateRoot),
          this.db.chain.setJustifiedBlockRoot(justifiedBlockRoot),
        ]);
        this.emit("justifiedCheckpoint", newState.currentJustifiedCheckpoint);
      }
      // Newly finalized epoch
      if (preFinalizedEpoch < newState.finalizedCheckpoint.epoch) {
        const finalizedBlockRoot = newState.finalizedCheckpoint.root;
        const finalizedBlock = await this.db.block.get(finalizedBlockRoot);
        this.logger.important(`Epoch ${computeEpochAtSlot(this.config, finalizedBlock.slot)} is finalized!`);
        await Promise.all([
          this.db.chain.setFinalizedStateRoot(finalizedBlock.stateRoot),
          this.db.chain.setFinalizedBlockRoot(finalizedBlockRoot),
        ]);
        this.emit("finalizedCheckpoint", newState.finalizedCheckpoint);
      }
      this.metrics.previousJustifiedEpoch.set(newState.previousJustifiedCheckpoint.epoch);
      this.metrics.currentJustifiedEpoch.set(newState.currentJustifiedCheckpoint.epoch);
      this.metrics.currentFinalizedEpoch.set(newState.finalizedCheckpoint.epoch);
      this.metrics.currentEpochLiveValidators.set(
        newState.validators.filter((v) => isActiveValidator(v, currentEpoch)).length
      );
    }
    return newState;
  }

  private async updateDepositMerkleTree(newState: BeaconState): Promise<void> {
    const [deposits, merkleTree] = await Promise.all([
      this.db.deposit.getAll(),
      this.db.merkleTree.getProgressiveMerkleTree(
        this.config,
        newState.eth1DepositIndex
      )
    ]);
    processSortedDeposits(
      this.config,
      deposits,
      newState.eth1DepositIndex,
      newState.eth1Data.depositCount,
      (deposit, index) => {
        merkleTree.add(
          index + newState.eth1DepositIndex,
          hashTreeRoot(this.config.types.DepositData, deposit.data)
        );
        return deposit;
      }
    );
    //TODO: remove deposits with index <= newState.depositIndex
    await this.db.merkleTree.set(newState.eth1DepositIndex, merkleTree.toObject());
  }

  private checkGenesis = async (eth1Block: Block): Promise<void> => {
    this.logger.info(`Checking if block ${eth1Block.hash} will form valid genesis state`);
    const deposits = await this.opPool.deposits.getAll();
    const merkleTree = ProgressiveMerkleTree.empty(
      DEPOSIT_CONTRACT_TREE_DEPTH,
      new MerkleTreeSerialization(this.config)
    );
    const depositsWithProof = deposits
      .map((deposit, index) => {
        merkleTree.add(index, hashTreeRoot(this.config.types.DepositData, deposit.data));
        return deposit;
      })
      .map((deposit, index) => {
        deposit.proof = merkleTree.getProof(index);
        return deposit;
      });
    const genesisState = initializeBeaconStateFromEth1(
      this.config,
      Buffer.from(eth1Block.hash.replace("0x", ""), "hex"),
      eth1Block.timestamp,
      depositsWithProof
    );
    if(!isValidGenesisState(this.config, genesisState)) {
      this.logger.info(`Eth1 block ${eth1Block.hash} is NOT forming valid genesis state`);
      return;
    }
    this.logger.info(`Initializing beacon chain with eth1 block ${eth1Block.hash}`);
    await this.initializeBeaconChain(genesisState, merkleTree);
  };
}<|MERGE_RESOLUTION|>--- conflicted
+++ resolved
@@ -148,50 +148,29 @@
 
     if(!await this.db.block.has(block.parentRoot)) {
       this.emit("unknownBlockRoot", block.parentRoot);
-      this.blockProcessingQueue.add(block);
+      this.blockProcessingQueue.add({block, trusted});
       return;
     }
 
     if(await this.db.block.has(blockHash)) {
-      this.logger.warn(`Block ${blockHash} existed already, no need to process it.`)
-      return;
-    }
-
-<<<<<<< HEAD
+      this.logger.warn(`Block ${blockHash} existed already, no need to process it.`);
+      return;
+    }
+
     const finalizedCheckpoint = this.forkChoice.getFinalized();
-    if(block.slot < computeStartSlotAtEpoch(finalizedCheckpoint.epoch + 1)) {
+    if(block.slot < computeStartSlotAtEpoch(this.config, finalizedCheckpoint.epoch + 1)) {
       this.logger.warn(
         `Block ${blockHash.toString("hex")} is not after ` +
         `finalized checkpoint ${finalizedCheckpoint.root.toString("hex")}.`
       );
       return;
-=======
-    if(block.slot > this.latestState.slot) {
-      //either block came too early or we are suppose to skip some slots
-      const latestBlock = await this.db.block.getChainHead();
-      if(!block.parentRoot.equals(signingRoot(this.config.types.BeaconBlock, latestBlock))){
-        //block processed too early
-        this.logger.warn(`Block ${blockHash.toString("hex")} tried to be processed too early. Requeue...`);
-        //wait a bit to give new block a chance
-        await sleep(500);
-        // add to priority queue
-        this.blockProcessingQueue.add({block, trusted});
-        return;
-      }
->>>>>>> ebb93de9
     }
 
     await this.processBlock({block, trusted: false}, blockHash);
     const nextBlockInQueue = this.blockProcessingQueue.peek();
     while (nextBlockInQueue) {
-<<<<<<< HEAD
-      if (await this.db.block.has(nextBlockInQueue.parentRoot)) {
-        await this.processBlock(nextBlockInQueue, signingRoot(nextBlockInQueue, this.config.types.BeaconBlock));
-=======
-      const latestBlock = await this.db.block.getChainHead();
-      if (nextBlockInQueue.block.parentRoot.equals(signingRoot(this.config.types.BeaconBlock, latestBlock))) {
+      if (await this.db.block.has(nextBlockInQueue.block.parentRoot)) {
         await this.processBlock(nextBlockInQueue, signingRoot(this.config.types.BeaconBlock, nextBlockInQueue));
->>>>>>> ebb93de9
         this.blockProcessingQueue.poll();
       } else{
         return;
@@ -240,7 +219,7 @@
       this.db.merkleTree.set(genesisState.eth1DepositIndex, merkleTree.toObject())
     ]);
     const justifiedFinalizedCheckpoint = {root: blockRoot, epoch: computeEpochAtSlot(this.config, genesisBlock.slot)};
-    this.forkChoice.addBlock(genesisBlock.slot, blockRoot, Buffer.alloc(32), 
+    this.forkChoice.addBlock(genesisBlock.slot, blockRoot, Buffer.alloc(32),
       justifiedFinalizedCheckpoint, justifiedFinalizedCheckpoint);
     this.logger.info("Beacon chain initialized");
   }
@@ -260,8 +239,7 @@
     return Math.floor(Date.now() / 1000) >= stateSlotTime;
   }
 
-<<<<<<< HEAD
-  private processAttestation = async (attestation: Attestation, attestationHash: Hash) => {
+  private processAttestation = async (attestation: Attestation, attestationHash: Hash): Promise<void> => {
     const justifiedCheckpoint = this.forkChoice.getJustified();
     const justifiedBlock = await this.db.block.get(justifiedCheckpoint.root);
     const checkpointState = await this.db.state.get(justifiedBlock.stateRoot);
@@ -271,10 +249,6 @@
     const epoch = attestation.data.target.epoch;
     assert([currentEpoch, previousEpoch].includes(epoch));
 
-=======
-  private processAttestation =
-  async (latestState: BeaconState, attestation: Attestation, attestationHash: Hash): Promise<void> => {
->>>>>>> ebb93de9
     const validators = getAttestingIndices(
       this.config, checkpointState, attestation.data, attestation.aggregationBits);
     const balances = validators.map((index) => checkpointState.balances[index]);
@@ -285,16 +259,10 @@
     this.emit("processedAttestation", attestation);
   };
 
-<<<<<<< HEAD
-  private processBlock = async (block: BeaconBlock, blockHash: Hash) => {
-    const parentBlock = await this.db.block.get(block.parentRoot);
+  private processBlock = async (job: IBlockProcessJob, blockHash: Hash): Promise<void> => {
+    const parentBlock = await this.db.block.get(job.block.parentRoot);
     const pre = await this.db.state.get(parentBlock.stateRoot);
-    const isValidBlock = await this.isValidBlock(pre, block);
-=======
-  private processBlock = async (job: IBlockProcessJob, blockHash: Hash): Promise<void> => {
-
-    const isValidBlock = await this.isValidBlock(this.latestState, job.block);
->>>>>>> ebb93de9
+    const isValidBlock = await this.isValidBlock(pre, job.block);
     assert(isValidBlock);
     this.logger.info(`0x${blockHash.toString("hex")} is valid, running state transition...`);
 
@@ -369,32 +337,21 @@
     }
     this.latestState = newState;
     // On successful transition, update system state
-<<<<<<< HEAD
     await Promise.all([
+      this.db.state.set(block.stateRoot, newState),
       this.db.block.set(blockRoot, block),
-      this.db.state.set(block.stateRoot, newState),
     ]);
     this.forkChoice.addBlock(block.slot, blockRoot, block.parentRoot, newState.currentJustifiedCheckpoint,
       newState.finalizedCheckpoint);
     await this.applyForkChoiceRule();
-=======
-    await this.db.storeChainHead(block, newState);
-    this.forkChoice.addBlock(block.slot, blockRoot, block.parentRoot);
-    // await this.applyForkChoiceRule();
->>>>>>> ebb93de9
     await this.updateDepositMerkleTree(newState);
     // update metrics
     this.metrics.currentSlot.set(block.slot);
 
     // Post-epoch processing
-<<<<<<< HEAD
     const currentEpoch = computeEpochAtSlot(this.config, newState.slot);
     if (computeEpochAtSlot(this.config, preSlot) < currentEpoch) {
-=======
-    const currentEpoch = computeEpochOfSlot(this.config, newState.slot);
-    if (computeEpochOfSlot(this.config, preSlot) < currentEpoch) {
       this.emit("processedCheckpoint", {epoch: currentEpoch, root: blockRoot});
->>>>>>> ebb93de9
       // Update FFG Checkpoints
       // Newly justified epoch
       if (preJustifiedEpoch < newState.currentJustifiedCheckpoint.epoch) {
