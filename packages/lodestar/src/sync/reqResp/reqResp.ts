--- conflicted
+++ resolved
@@ -65,27 +65,12 @@
   }
 
   public async start(): Promise<void> {
-<<<<<<< HEAD
-    // TODO: enable after we add peerbook persisting
-    // //refresh peer statuses
-    // const myStatus = await this.createStatus();
-    // await Promise.all(
-    //   this.network.getPeers().map(async (peerInfo) => {
-    //     this.reps.get(peerInfo.id.toB58String()).latestStatus =
-    //         await this.network.reqResp.status(peerInfo, myStatus);
-    //   }
-    //   )
-    // );
-    this.network.on("peer:connect", this.handshake);
-    this.network.reqResp.on("request", this.onRequest);
-=======
     this.network.reqResp.on("request", this.onRequest);
     this.network.on("peer:connect", this.handshake);
     const myStatus = await this.createStatus();
     await Promise.all(
       this.network.getPeers().map((peerInfo) =>
         this.network.reqResp.status(peerInfo, myStatus)));
->>>>>>> 90423b41
   }
 
   public async stop(): Promise<void> {
@@ -138,14 +123,8 @@
   }
 
   public async shouldDisconnectOnStatus(request: Status): Promise<boolean> {
-<<<<<<< HEAD
-    const state = await this.chain.getHeadState();
-    // peer is on a different fork version
-    return !this.config.types.Version.equals(state.fork.currentVersion, request.headForkVersion);
-=======
     const currentForkDigest = this.chain.currentForkDigest;
     return !this.config.types.ForkDigest.equals(currentForkDigest, request.forkDigest);
->>>>>>> 90423b41
 
     //TODO: fix this, doesn't work if we are starting sync(archive is empty) or we don't have finalized epoch
     // const startSlot = computeStartSlotAtEpoch(this.config, request.finalizedEpoch);
@@ -231,28 +210,15 @@
       headRoot = ZERO_HASH;
       finalizedEpoch = 0;
       finalizedRoot = ZERO_HASH;
-      headForkVersion = this.config.params.GENESIS_FORK_VERSION;
-    } else {
-<<<<<<< HEAD
-      headSlot = await this.db.chain.getChainHeadSlot();
-      const headBlock = await this.chain.getHeadBlock();
-      const state = await this.chain.getHeadState();
-      headRoot = this.config.types.BeaconBlockHeader.hashTreeRoot(blockToHeader(this.config, headBlock.message));
-=======
+      } else {
       const state = await this.chain.getHeadState();
       headSlot = state.slot;
       headRoot = this.config.types.BeaconBlockHeader.hashTreeRoot(state.latestBlockHeader);
->>>>>>> 90423b41
       finalizedEpoch = state.finalizedCheckpoint.epoch;
       finalizedRoot = state.finalizedCheckpoint.root;
-      headForkVersion = state.fork.currentVersion;
     }
     return {
-<<<<<<< HEAD
-      headForkVersion,
-=======
       forkDigest: this.chain.currentForkDigest,
->>>>>>> 90423b41
       finalizedRoot,
       finalizedEpoch,
       headRoot,
@@ -260,18 +226,8 @@
     };
   }
 
-<<<<<<< HEAD
-  private handshake = async (peerInfo: PeerInfo): Promise<void> => {
-    const randomDelay = Math.floor(Math.random() * 5000);
-    await sleep(randomDelay);
-    if (
-      this.network.hasPeer(peerInfo) &&
-      !this.reps.get(peerInfo.id.toB58String()).latestStatus
-    ) {
-=======
   private handshake = async (peerInfo: PeerInfo, direction: "inbound"|"outbound"): Promise<void> => {
     if(direction === "outbound") {
->>>>>>> 90423b41
       const request = await this.createStatus();
       try {
         this.reps.get(peerInfo.id.toB58String()).latestStatus = await this.network.reqResp.status(peerInfo, request);
