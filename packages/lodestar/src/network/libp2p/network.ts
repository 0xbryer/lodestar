/**
 * @module network/libp2p
 */

import {EventEmitter} from "events";
import {deserialize, serialize} from "@chainsafe/ssz";
import promisify from "promisify-es6";
import LibP2p from "libp2p";
import Gossipsub from "libp2p-gossipsub";
import PeerInfo from "peer-info";
import {Attestation, BeaconBlock, Shard, RequestBody, ResponseBody} from "@chainsafe/eth2.0-types";
import {IBeaconConfig} from "@chainsafe/eth2.0-config";

import {ATTESTATION_TOPIC, BLOCK_TOPIC, Method, RequestId, SHARD_SUBNET_COUNT,} from "../../constants";
import {shardAttestationTopic, shardSubnetAttestationTopic} from "../util";
import {NetworkRpc} from "./rpc";
import {ILogger} from "../../logger";
import {IBeaconMetrics} from "../../metrics";
import {INetworkOptions} from "../options";
import {INetwork, NetworkEventEmitter} from "../interface";

interface Libp2pModules {
  config: IBeaconConfig;
  libp2p: any;
  logger: ILogger;
  metrics: IBeaconMetrics;
}


export class Libp2pNetwork extends (EventEmitter as { new(): NetworkEventEmitter }) implements INetwork {
  public peerInfo: PeerInfo;
  private opts: INetworkOptions;
  private config: IBeaconConfig;
  private libp2p: LibP2p;
  private pubsub: Gossipsub;
  private rpc: NetworkRpc;
  private inited: Promise<void>;
  private logger: ILogger;
  private metrics: IBeaconMetrics;

<<<<<<< HEAD
  public constructor(opts: INetworkOptions, {config, libp2p, logger}:
  {config: IBeaconConfig; libp2p: any; logger: ILogger}) {
=======
  public constructor(opts: INetworkOptions, {config, libp2p, logger, metrics}: Libp2pModules) {
>>>>>>> be4b3c1e
    super();
    this.opts = opts;
    this.config = config;
    this.logger = logger;
    this.metrics = metrics;
    // `libp2p` can be a promise as well as a libp2p object
    this.inited = new Promise((resolve) => {
      Promise.resolve(libp2p).then((libp2p) => {
        this.peerInfo = libp2p.peerInfo;
        this.libp2p = libp2p;
        this.pubsub = new Gossipsub(libp2p);
        this.rpc = new NetworkRpc(opts, {config, libp2p, logger: this.logger});
        resolve();
      });
    });
  }

  // pubsub
  public subscribeToBlocks(): void {
    this.pubsub.subscribe(BLOCK_TOPIC);
  }
  public subscribeToAttestations(): void {
    this.pubsub.subscribe(ATTESTATION_TOPIC);
  }
  public subscribeToShardAttestations(shard: Shard): void {
    this.pubsub.subscribe(shardSubnetAttestationTopic(shard));
  }
  public unsubscribeToBlocks(): void {
    this.pubsub.unsubscribe(BLOCK_TOPIC);
  }
  public unsubscribeToAttestations(): void {
    this.pubsub.unsubscribe(ATTESTATION_TOPIC);
  }
  public unsubscribeToShardAttestations(shard: Shard): void {
    this.pubsub.unsubscribe(shardSubnetAttestationTopic(shard));
  }
  public async publishBlock(block: BeaconBlock): Promise<void> {
    await promisify(this.pubsub.publish.bind(this.pubsub))(
      BLOCK_TOPIC, serialize(block, this.config.types.BeaconBlock));
  }
  public async publishAttestation(attestation: Attestation): Promise<void> {
    await promisify(this.pubsub.publish.bind(this.pubsub))(
      ATTESTATION_TOPIC, serialize(attestation, this.config.types.Attestation));
  }
  public async publishShardAttestation(attestation: Attestation): Promise<void> {
    await promisify(this.pubsub.publish.bind(this.pubsub))(
      shardSubnetAttestationTopic(attestation.data.crosslink.shard), serialize(attestation, this.config.types.Attestation));
  }
  private handleIncomingBlock = (msg: any): void => {
    try {
      const block: BeaconBlock = deserialize(msg.data, this.config.types.BeaconBlock);
      this.emit(BLOCK_TOPIC, block);
    } catch (e) {
    }
  };
  private handleIncomingAttestation = (msg: any): void => {
    try {
      const attestation: Attestation = deserialize(msg.data, this.config.types.Attestation);
      this.emit(ATTESTATION_TOPIC, attestation);
    } catch (e) {
    }
  };
  private handleIncomingShardAttestation = (msg: any): void => {
    try {
      const attestation: Attestation = deserialize(msg.data, this.config.types.Attestation);
      // @ts-ignore
      // we cannot type hint this
      this.emit(shardAttestationTopic(attestation.data.crosslink.shard), attestation);
    } catch (e) {
    }
  };
  private emitGossipHeartbeat = (): void => {
    this.emit("gossipsub:heartbeat");
  };

  // rpc
  public getPeers(): PeerInfo[] {
    return this.rpc.getPeers();
  }
  public hasPeer(peerInfo: PeerInfo): boolean {
    return this.rpc.hasPeer(peerInfo);
  }
  public async connect(peerInfo: PeerInfo): Promise<void> {
    await promisify(this.libp2p.dial.bind(this.libp2p))(peerInfo);
  }
  public async disconnect(peerInfo: PeerInfo): Promise<void> {
    await promisify(this.libp2p.hangUp.bind(this.libp2p))(peerInfo);
  }
  public async sendRequest<T extends ResponseBody>(peerInfo: PeerInfo, method: Method, body: RequestBody): Promise<T> {
    return await this.rpc.sendRequest<T>(peerInfo, method, body);
  }
  public sendResponse(id: RequestId, responseCode: number, result: ResponseBody): void {
    this.rpc.sendResponse(id, responseCode, result);
  }
  private emitRequest = (peerInfo: PeerInfo, method: Method, id: RequestId, body: RequestBody): void => {
    this.emit("request", peerInfo, method, id, body);
  };
  private emitPeerConnect = (peerInfo: PeerInfo): void => {
    this.metrics.peers.inc();
    this.emit("peer:connect", peerInfo);
  };
  private emitPeerDisconnect = (peerInfo: PeerInfo): void => {
    this.metrics.peers.dec();
    this.emit("peer:disconnect", peerInfo);
  };

  // service
  public async start(): Promise<void> {
    await this.inited;
    await promisify(this.libp2p.start.bind(this.libp2p))();
    await promisify(this.pubsub.start.bind(this.pubsub))();
    await this.rpc.start();
    this.pubsub.on(BLOCK_TOPIC, this.handleIncomingBlock);
    this.pubsub.on(ATTESTATION_TOPIC, this.handleIncomingAttestation);
    for (let shard = 0; shard < SHARD_SUBNET_COUNT; shard++) {
      this.pubsub.on(shardSubnetAttestationTopic(shard),
        this.handleIncomingShardAttestation);
    }
    this.pubsub.on("gossipsub:heartbeat", this.emitGossipHeartbeat);
    this.rpc.on("request", this.emitRequest);
    this.rpc.on("peer:connect", this.emitPeerConnect);
    this.rpc.on("peer:disconnect", this.emitPeerDisconnect);
  }
  public async stop(): Promise<void> {
    await this.inited;
    await this.rpc.stop();
    await promisify(this.pubsub.stop.bind(this.pubsub))();
    await promisify(this.libp2p.stop.bind(this.libp2p))();
    this.pubsub.removeListener(BLOCK_TOPIC, this.handleIncomingBlock);
    this.pubsub.removeListener(ATTESTATION_TOPIC, this.handleIncomingAttestation);
    for (let shard = 0; shard < SHARD_SUBNET_COUNT; shard++) {
      this.pubsub.removeListener(shardSubnetAttestationTopic(shard),
        this.handleIncomingShardAttestation);
    }
    this.pubsub.removeListener("gossipsub:heartbeat", this.emitGossipHeartbeat);
    this.rpc.removeListener("request", this.emitRequest);
    this.rpc.removeListener("peer:connect", this.emitPeerConnect);
    this.rpc.removeListener("peer:disconnect", this.emitPeerDisconnect);
  }
}<|MERGE_RESOLUTION|>--- conflicted
+++ resolved
@@ -38,12 +38,7 @@
   private logger: ILogger;
   private metrics: IBeaconMetrics;
 
-<<<<<<< HEAD
-  public constructor(opts: INetworkOptions, {config, libp2p, logger}:
-  {config: IBeaconConfig; libp2p: any; logger: ILogger}) {
-=======
   public constructor(opts: INetworkOptions, {config, libp2p, logger, metrics}: Libp2pModules) {
->>>>>>> be4b3c1e
     super();
     this.opts = opts;
     this.config = config;
