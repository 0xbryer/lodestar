{
  "name": "@lodestar/types",
  "description": "Typescript types required for lodestar",
  "license": "Apache-2.0",
  "author": "ChainSafe Systems",
  "homepage": "https://github.com/ChainSafe/lodestar#readme",
  "repository": {
    "type": "git",
    "url": "git+https://github.com:ChainSafe/lodestar.git"
  },
  "bugs": {
    "url": "https://github.com/ChainSafe/lodestar/issues"
  },
  "version": "1.21.0",
  "type": "module",
  "exports": {
    ".": {
      "import": "./lib/index.js"
    },
    "./altair": {
      "import": "./lib/altair/index.js"
    },
    "./capella": {
      "import": "./lib/capella/index.js"
    },
    "./bellatrix": {
      "import": "./lib/bellatrix/index.js"
    },
    "./deneb": {
      "import": "./lib/deneb/index.js"
    },
    "./electra": {
      "import": "./lib/electra/index.js"
    },
    "./phase0": {
      "import": "./lib/phase0/index.js"
    }
  },
  "typesVersions": {
    "*": {
      "*": [
        "*",
        "lib/*",
        "lib/*/index"
      ]
    }
  },
  "files": [
    "lib/**/*.d.ts",
    "lib/**/*.js",
    "lib/**/*.js.map",
    "*.d.ts",
    "*.js"
  ],
  "scripts": {
    "clean": "rm -rf lib && rm -f *.tsbuildinfo",
    "build": "tsc -p tsconfig.build.json",
    "build:watch": "yarn run build --watch",
    "build:release": "yarn clean && yarn build",
    "check-build": "node -e \"(async function() { await import('./lib/index.js') })()\"",
    "check-types": "tsc",
    "lint": "eslint --color --ext .ts src/ test/",
    "lint:fix": "yarn run lint --fix",
    "test": "yarn test:unit",
    "test:constants:minimal": "LODESTAR_PRESET=minimal vitest --run --dir test/constants/",
    "test:constants:mainnet": "LODESTAR_PRESET=mainnet vitest --run --dir test/constants/",
    "test:unit": "wrapper() { yarn test:constants:minimal $@ && yarn test:constants:mainnet $@ && LODESTAR_PRESET=mainnet vitest --run --dir test/unit/ $@; }; wrapper",
    "test:browsers": "yarn test:browsers:chrome && yarn test:browsers:firefox && yarn test:browsers:electron",
    "test:browsers:chrome": "vitest --run --browser chrome --config ./vitest.browser.config.ts --dir test/unit",
    "test:browsers:firefox": "vitest --run --browser firefox --config ./vitest.browser.config.ts --dir test/unit",
    "test:browsers:electron": "echo 'Electron tests will be introduced back in the future as soon vitest supports electron.'",
    "check-readme": "typescript-docs-verifier"
  },
  "types": "lib/index.d.ts",
  "dependencies": {
<<<<<<< HEAD
    "@chainsafe/ssz": "file:../../../ssz/packages/ssz",
    "@chainsafe/persistent-merkle-tree": "file:../../../ssz/packages/persistent-merkle-tree",
    "@chainsafe/as-sha256": "file:../../../ssz/packages/as-sha256",
=======
    "@chainsafe/ssz": "^0.17.1",
>>>>>>> a7286bd6
    "@lodestar/params": "^1.21.0",
    "ethereum-cryptography": "^2.0.0"
  },
  "keywords": [
    "ethereum",
    "eth-consensus",
    "beacon",
    "blockchain"
  ]
}<|MERGE_RESOLUTION|>--- conflicted
+++ resolved
@@ -73,13 +73,9 @@
   },
   "types": "lib/index.d.ts",
   "dependencies": {
-<<<<<<< HEAD
     "@chainsafe/ssz": "file:../../../ssz/packages/ssz",
     "@chainsafe/persistent-merkle-tree": "file:../../../ssz/packages/persistent-merkle-tree",
     "@chainsafe/as-sha256": "file:../../../ssz/packages/as-sha256",
-=======
-    "@chainsafe/ssz": "^0.17.1",
->>>>>>> a7286bd6
     "@lodestar/params": "^1.21.0",
     "ethereum-cryptography": "^2.0.0"
   },
