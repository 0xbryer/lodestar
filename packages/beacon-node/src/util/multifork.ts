import {ChainForkConfig} from "@lodestar/config";
import {SSZTypesFor, Slot} from "@lodestar/types";
import {bytesToInt} from "@lodestar/utils";
<<<<<<< HEAD
=======
import {ForkAll, ForkLightClient} from "@lodestar/params";
import {getSlotFromSignedBeaconBlockSerialized} from "./sszBytes.js";
>>>>>>> e6c559f1

/**
 * Slot	uint64
 */
const SLOT_BYTE_COUNT = 8;

/**
 * 8 + 32 = 40
 * ```
 * class BeaconState(Container):
 *   genesis_time: uint64 [fixed - 8 bytes]
 *   genesis_validators_root: Root [fixed - 32 bytes]
 *   slot: Slot [fixed - 8 bytes]
 *   ...
 * ```
 */
const SLOT_BYTES_POSITION_IN_STATE = 40;

<<<<<<< HEAD
=======
export function getSignedBlockTypeFromBytes(
  config: ChainForkConfig,
  bytes: Buffer | Uint8Array
): SSZTypesFor<ForkAll, "SignedBeaconBlock"> {
  const slot = getSlotFromSignedBeaconBlockSerialized(bytes);
  if (slot === null) {
    throw Error("getSignedBlockTypeFromBytes: invalid bytes");
  }

  return config.getForkTypes(slot).SignedBeaconBlock;
}

>>>>>>> e6c559f1
export function getStateTypeFromBytes(
  config: ChainForkConfig,
  bytes: Buffer | Uint8Array
): SSZTypesFor<ForkAll, "BeaconState"> {
  const slot = getStateSlotFromBytes(bytes);
  return config.getForkTypes(slot).BeaconState;
}

export function getStateSlotFromBytes(bytes: Uint8Array): Slot {
  return bytesToInt(bytes.subarray(SLOT_BYTES_POSITION_IN_STATE, SLOT_BYTES_POSITION_IN_STATE + SLOT_BYTE_COUNT));
}

/**
 * First field in update is beacon, first field in beacon is slot
 *
 * header = {
 *  beacon: {
 *   slot
 *   ...
 *  }
 *  ...
 * }
 *   ...
 */
const SLOT_BYTES_POSITION_IN_LIGHTCLIENTHEADER = 0;
export function getLightClientHeaderTypeFromBytes(
  config: ChainForkConfig,
  bytes: Buffer | Uint8Array
): SSZTypesFor<ForkLightClient, "LightClientHeader"> {
  const slot = bytesToInt(
    bytes.subarray(SLOT_BYTES_POSITION_IN_LIGHTCLIENTHEADER, SLOT_BYTES_POSITION_IN_LIGHTCLIENTHEADER + SLOT_BYTE_COUNT)
  );
  return config.getLightClientForkTypes(slot).LightClientHeader;
}<|MERGE_RESOLUTION|>--- conflicted
+++ resolved
@@ -1,11 +1,8 @@
 import {ChainForkConfig} from "@lodestar/config";
 import {SSZTypesFor, Slot} from "@lodestar/types";
 import {bytesToInt} from "@lodestar/utils";
-<<<<<<< HEAD
-=======
 import {ForkAll, ForkLightClient} from "@lodestar/params";
 import {getSlotFromSignedBeaconBlockSerialized} from "./sszBytes.js";
->>>>>>> e6c559f1
 
 /**
  * Slot	uint64
@@ -24,8 +21,6 @@
  */
 const SLOT_BYTES_POSITION_IN_STATE = 40;
 
-<<<<<<< HEAD
-=======
 export function getSignedBlockTypeFromBytes(
   config: ChainForkConfig,
   bytes: Buffer | Uint8Array
@@ -38,7 +33,6 @@
   return config.getForkTypes(slot).SignedBeaconBlock;
 }
 
->>>>>>> e6c559f1
 export function getStateTypeFromBytes(
   config: ChainForkConfig,
   bytes: Buffer | Uint8Array
