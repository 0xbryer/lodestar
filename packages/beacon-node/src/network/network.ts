import {PeerScoreStatsDump} from "@chainsafe/libp2p-gossipsub/score";
import {PublishOpts} from "@chainsafe/libp2p-gossipsub/types";
import {PeerId} from "@libp2p/interface";
import {routes} from "@lodestar/api";
import {BeaconConfig} from "@lodestar/config";
import {LoggerNode} from "@lodestar/logger/node";
import {ForkSeq, MAX_BLOBS_PER_BLOCK} from "@lodestar/params";
import {ResponseIncoming} from "@lodestar/reqresp";
import {computeStartSlotAtEpoch, computeTimeAtSlot} from "@lodestar/state-transition";
import {
  LightClientBootstrap,
  LightClientFinalityUpdate,
  LightClientOptimisticUpdate,
  LightClientUpdate,
  Root,
  SignedAggregateAndProof,
<<<<<<< HEAD
  SingleAttestation,
=======
  SignedBeaconBlock,
  SlotRootHex,
>>>>>>> 06b4c2d3
  WithBytes,
  altair,
  capella,
  deneb,
  phase0,
} from "@lodestar/types";
import {sleep} from "@lodestar/utils";
import {IBeaconChain} from "../chain/index.js";
import {IBeaconDb} from "../db/interface.js";
import {Metrics, RegistryMetricCreator} from "../metrics/index.js";
import {IClock} from "../util/clock.js";
import {PeerIdStr, peerIdToString} from "../util/peerId.js";
import {INetworkCore, NetworkCore, WorkerNetworkCore} from "./core/index.js";
import {INetworkEventBus, NetworkEvent, NetworkEventBus, NetworkEventData} from "./events.js";
import {getActiveForks} from "./forks.js";
import {GossipHandlers, GossipTopicMap, GossipType, GossipTypeMap} from "./gossip/index.js";
import {getGossipSSZType, gossipTopicIgnoreDuplicatePublishError, stringifyGossipTopic} from "./gossip/topic.js";
import {INetwork} from "./interface.js";
import {NetworkOptions} from "./options.js";
import {PeerAction, PeerScoreStats} from "./peers/index.js";
import {AggregatorTracker} from "./processor/aggregatorTracker.js";
import {NetworkProcessor, PendingGossipsubMessage} from "./processor/index.js";
import {ReqRespMethod} from "./reqresp/index.js";
import {GetReqRespHandlerFn, Version, requestSszTypeByMethod, responseSszTypeByMethod} from "./reqresp/types.js";
import {
  collectExactOneTyped,
  collectMaxResponseTyped,
  collectMaxResponseTypedWithBytes,
} from "./reqresp/utils/collect.js";
import {collectSequentialBlocksInRange} from "./reqresp/utils/collectSequentialBlocksInRange.js";
import {CommitteeSubscription} from "./subnets/index.js";
import {isPublishToZeroPeersError} from "./util.js";

type NetworkModules = {
  opts: NetworkOptions;
  peerId: PeerId;
  config: BeaconConfig;
  logger: LoggerNode;
  chain: IBeaconChain;
  networkEventBus: NetworkEventBus;
  aggregatorTracker: AggregatorTracker;
  networkProcessor: NetworkProcessor;
  core: INetworkCore;
};

export type NetworkInitModules = {
  opts: NetworkOptions;
  config: BeaconConfig;
  peerId: PeerId;
  peerStoreDir?: string;
  logger: LoggerNode;
  metrics: Metrics | null;
  chain: IBeaconChain;
  db: IBeaconDb;
  getReqRespHandler: GetReqRespHandlerFn;
  // Optionally pass custom GossipHandlers, for testing
  gossipHandlers?: GossipHandlers;
};

/**
 * Must support running both on worker and on main thread.
 *
 * Exists a front class that's what consumers interact with.
 * This class will multiplex between:
 * - libp2p in worker
 * - libp2p in main thread
 */
export class Network implements INetwork {
  readonly peerId: PeerId;
  // TODO: Make private
  readonly events: INetworkEventBus;

  private readonly logger: LoggerNode;
  private readonly config: BeaconConfig;
  private readonly clock: IClock;
  private readonly chain: IBeaconChain;
  // Used only for sleep() statements
  private readonly controller: AbortController;

  // TODO: Review
  private readonly networkProcessor: NetworkProcessor;
  private readonly core: INetworkCore;
  private readonly aggregatorTracker: AggregatorTracker;

  private subscribedToCoreTopics = false;
  private connectedPeers = new Set<PeerIdStr>();
  private regossipBlsChangesPromise: Promise<void> | null = null;

  constructor(modules: NetworkModules) {
    this.peerId = modules.peerId;
    this.config = modules.config;
    this.logger = modules.logger;
    this.chain = modules.chain;
    this.clock = modules.chain.clock;
    this.controller = new AbortController();
    this.events = modules.networkEventBus;
    this.networkProcessor = modules.networkProcessor;
    this.core = modules.core;
    this.aggregatorTracker = modules.aggregatorTracker;

    this.events.on(NetworkEvent.peerConnected, this.onPeerConnected);
    this.events.on(NetworkEvent.peerDisconnected, this.onPeerDisconnected);
    this.chain.emitter.on(routes.events.EventType.head, this.onHead);
    this.chain.emitter.on(routes.events.EventType.lightClientFinalityUpdate, ({data}) =>
      this.onLightClientFinalityUpdate(data)
    );
    this.chain.emitter.on(routes.events.EventType.lightClientOptimisticUpdate, ({data}) =>
      this.onLightClientOptimisticUpdate(data)
    );
  }

  static async init({
    opts,
    config,
    logger,
    metrics,
    chain,
    db,
    gossipHandlers,
    peerId,
    peerStoreDir,
    getReqRespHandler,
  }: NetworkInitModules): Promise<Network> {
    const events = new NetworkEventBus();
    const aggregatorTracker = new AggregatorTracker();

    const activeValidatorCount = chain.getHeadState().epochCtx.currentShuffling.activeIndices.length;
    const initialStatus = chain.getStatus();

    if (opts.useWorker) {
      logger.info("running libp2p instance in worker thread");
    }

    const core = opts.useWorker
      ? await WorkerNetworkCore.init({
          opts: {
            ...opts,
            peerStoreDir,
            metricsEnabled: Boolean(metrics),
            activeValidatorCount,
            genesisTime: chain.genesisTime,
            initialStatus,
          },
          config,
          peerId,
          logger,
          events,
          metrics,
          getReqRespHandler,
        })
      : await NetworkCore.init({
          opts,
          config,
          peerId,
          peerStoreDir,
          logger,
          clock: chain.clock,
          events,
          getReqRespHandler,
          metricsRegistry: metrics ? new RegistryMetricCreator() : null,
          initialStatus,
          activeValidatorCount,
        });

    const networkProcessor = new NetworkProcessor(
      {chain, db, config, logger, metrics, events, gossipHandlers, core, aggregatorTracker},
      opts
    );

    const multiaddresses = opts.localMultiaddrs?.join(",");
    logger.info(`PeerId ${peerIdToString(peerId)}, Multiaddrs ${multiaddresses}`);

    return new Network({
      opts,
      peerId,
      config,
      logger,
      chain,
      networkEventBus: events,
      aggregatorTracker,
      networkProcessor,
      core,
    });
  }

  get closed(): boolean {
    return this.controller.signal.aborted;
  }

  /** Destroy this instance. Can only be called once. */
  async close(): Promise<void> {
    if (this.closed) return;
    // Used only for sleep() statements
    this.controller.abort();

    this.events.off(NetworkEvent.peerConnected, this.onPeerConnected);
    this.events.off(NetworkEvent.peerDisconnected, this.onPeerDisconnected);
    this.chain.emitter.off(routes.events.EventType.head, this.onHead);
    this.chain.emitter.off(routes.events.EventType.lightClientFinalityUpdate, this.onLightClientFinalityUpdate);
    this.chain.emitter.off(routes.events.EventType.lightClientOptimisticUpdate, this.onLightClientOptimisticUpdate);
    await this.core.close();
    this.logger.debug("network core closed");
  }

  async scrapeMetrics(): Promise<string> {
    return this.core.scrapeMetrics();
  }

  /**
   * Request att subnets up `toSlot`. Network will ensure to mantain some peers for each
   */
  async prepareBeaconCommitteeSubnets(subscriptions: CommitteeSubscription[]): Promise<void> {
    for (const subscription of subscriptions) {
      if (subscription.isAggregator) {
        this.aggregatorTracker.addAggregator(subscription.subnet, subscription.slot);
      }
    }
    this.aggregatorTracker.prune();

    return this.core.prepareBeaconCommitteeSubnets(subscriptions);
  }

  async prepareSyncCommitteeSubnets(subscriptions: CommitteeSubscription[]): Promise<void> {
    return this.core.prepareSyncCommitteeSubnets(subscriptions);
  }

  /**
   * The app layer needs to refresh the status of some peers. The sync have reached a target
   */
  async reStatusPeers(peers: PeerIdStr[]): Promise<void> {
    return this.core.reStatusPeers(peers);
  }

  searchUnknownSlotRoot(slotRoot: SlotRootHex, peer?: PeerIdStr): void {
    this.networkProcessor.searchUnknownSlotRoot(slotRoot, peer);
  }

  async reportPeer(peer: PeerIdStr, action: PeerAction, actionName: string): Promise<void> {
    return this.core.reportPeer(peer, action, actionName);
  }

  // REST API queries
  getConnectedPeers(): PeerIdStr[] {
    return Array.from(this.connectedPeers.values());
  }
  getConnectedPeerCount(): number {
    return this.connectedPeers.size;
  }

  async getNetworkIdentity(): Promise<routes.node.NetworkIdentity> {
    return this.core.getNetworkIdentity();
  }

  /**
   * Subscribe to all gossip events. Safe to call multiple times
   */
  async subscribeGossipCoreTopics(): Promise<void> {
    if (!this.subscribedToCoreTopics) {
      await this.core.subscribeGossipCoreTopics();
      // Only mark subscribedToCoreTopics if worker resolved this call
      this.subscribedToCoreTopics = true;
    }
  }

  /**
   * Unsubscribe from all gossip events. Safe to call multiple times
   */
  async unsubscribeGossipCoreTopics(): Promise<void> {
    // Drop all the gossip validation queues
    this.networkProcessor.dropAllJobs();

    await this.core.unsubscribeGossipCoreTopics();
    this.subscribedToCoreTopics = false;
  }

  isSubscribedToGossipCoreTopics(): boolean {
    return this.subscribedToCoreTopics;
  }

  shouldAggregate(subnet: number, slot: number): boolean {
    return this.aggregatorTracker.shouldAggregate(subnet, slot);
  }

  // Gossip

  async publishBeaconBlock(signedBlock: SignedBeaconBlock): Promise<number> {
    const fork = this.config.getForkName(signedBlock.message.slot);
    return this.publishGossip<GossipType.beacon_block>({type: GossipType.beacon_block, fork}, signedBlock, {
      ignoreDuplicatePublishError: true,
    });
  }

  async publishBlobSidecar(blobSidecar: deneb.BlobSidecar): Promise<number> {
    const slot = blobSidecar.signedBlockHeader.message.slot;
    const fork = this.config.getForkName(slot);
    const index = blobSidecar.index;

    return this.publishGossip<GossipType.blob_sidecar>({type: GossipType.blob_sidecar, fork, index}, blobSidecar, {
      ignoreDuplicatePublishError: true,
    });
  }

  async publishBeaconAggregateAndProof(aggregateAndProof: SignedAggregateAndProof): Promise<number> {
    const fork = this.config.getForkName(aggregateAndProof.message.aggregate.data.slot);
    return this.publishGossip<GossipType.beacon_aggregate_and_proof>(
      {type: GossipType.beacon_aggregate_and_proof, fork},
      aggregateAndProof,
      {ignoreDuplicatePublishError: true}
    );
  }

  async publishBeaconAttestation(attestation: SingleAttestation, subnet: number): Promise<number> {
    const fork = this.config.getForkName(attestation.data.slot);
    return this.publishGossip<GossipType.beacon_attestation>(
      {type: GossipType.beacon_attestation, fork, subnet},
      attestation,
      {ignoreDuplicatePublishError: true}
    );
  }

  async publishVoluntaryExit(voluntaryExit: phase0.SignedVoluntaryExit): Promise<number> {
    const fork = this.config.getForkName(computeStartSlotAtEpoch(voluntaryExit.message.epoch));
    return this.publishGossip<GossipType.voluntary_exit>({type: GossipType.voluntary_exit, fork}, voluntaryExit, {
      ignoreDuplicatePublishError: true,
    });
  }

  async publishBlsToExecutionChange(blsToExecutionChange: capella.SignedBLSToExecutionChange): Promise<number> {
    const publishChanges = [];
    for (const fork of getActiveForks(this.config, this.clock.currentEpoch)) {
      if (ForkSeq[fork] >= ForkSeq.capella) {
        const publishPromise = this.publishGossip<GossipType.bls_to_execution_change>(
          {type: GossipType.bls_to_execution_change, fork},
          blsToExecutionChange,
          {ignoreDuplicatePublishError: true}
        );
        publishChanges.push(publishPromise);
      }
    }

    if (publishChanges.length === 0) {
      throw Error("No capella+ fork active yet to publish blsToExecutionChange");
    }
    return Promise.any(publishChanges);
  }

  async publishProposerSlashing(proposerSlashing: phase0.ProposerSlashing): Promise<number> {
    const fork = this.config.getForkName(Number(proposerSlashing.signedHeader1.message.slot as bigint));
    return this.publishGossip<GossipType.proposer_slashing>(
      {type: GossipType.proposer_slashing, fork},
      proposerSlashing
    );
  }

  async publishAttesterSlashing(attesterSlashing: phase0.AttesterSlashing): Promise<number> {
    const fork = this.config.getForkName(Number(attesterSlashing.attestation1.data.slot as bigint));
    return this.publishGossip<GossipType.attester_slashing>(
      {type: GossipType.attester_slashing, fork},
      attesterSlashing
    );
  }

  async publishSyncCommitteeSignature(signature: altair.SyncCommitteeMessage, subnet: number): Promise<number> {
    const fork = this.config.getForkName(signature.slot);
    return this.publishGossip<GossipType.sync_committee>({type: GossipType.sync_committee, fork, subnet}, signature, {
      ignoreDuplicatePublishError: true,
    });
  }

  async publishContributionAndProof(contributionAndProof: altair.SignedContributionAndProof): Promise<number> {
    const fork = this.config.getForkName(contributionAndProof.message.contribution.slot);
    return this.publishGossip<GossipType.sync_committee_contribution_and_proof>(
      {type: GossipType.sync_committee_contribution_and_proof, fork},
      contributionAndProof,
      {ignoreDuplicatePublishError: true}
    );
  }

  async publishLightClientFinalityUpdate(update: LightClientFinalityUpdate): Promise<number> {
    const fork = this.config.getForkName(update.signatureSlot);
    return this.publishGossip<GossipType.light_client_finality_update>(
      {type: GossipType.light_client_finality_update, fork},
      update
    );
  }

  async publishLightClientOptimisticUpdate(update: LightClientOptimisticUpdate): Promise<number> {
    const fork = this.config.getForkName(update.signatureSlot);
    return this.publishGossip<GossipType.light_client_optimistic_update>(
      {type: GossipType.light_client_optimistic_update, fork},
      update
    );
  }

  private async publishGossip<K extends GossipType>(
    topic: GossipTopicMap[K],
    object: GossipTypeMap[K],
    opts?: PublishOpts | undefined
  ): Promise<number> {
    const topicStr = stringifyGossipTopic(this.config, topic);
    const sszType = getGossipSSZType(topic);
    const messageData = (sszType.serialize as (object: GossipTypeMap[GossipType]) => Uint8Array)(object);
    opts = {
      ...opts,
      ignoreDuplicatePublishError: gossipTopicIgnoreDuplicatePublishError[topic.type],
    };
    const sentPeers = await this.core.publishGossip(topicStr, messageData, opts);

    this.logger.verbose("Publish to topic", {topic: topicStr, sentPeers, currentSlot: this.clock.currentSlot});
    return sentPeers;
  }

  // ReqResp

  async sendBeaconBlocksByRange(
    peerId: PeerIdStr,
    request: phase0.BeaconBlocksByRangeRequest
  ): Promise<WithBytes<SignedBeaconBlock>[]> {
    return collectSequentialBlocksInRange(
      this.sendReqRespRequest(
        peerId,
        ReqRespMethod.BeaconBlocksByRange,
        // Before altair, prioritize V2. After altair only request V2
        this.config.getForkSeq(this.clock.currentSlot) >= ForkSeq.altair ? [Version.V2] : [(Version.V2, Version.V1)],
        request
      ),
      request
    );
  }

  async sendBeaconBlocksByRoot(
    peerId: PeerIdStr,
    request: phase0.BeaconBlocksByRootRequest
  ): Promise<WithBytes<SignedBeaconBlock>[]> {
    return collectMaxResponseTypedWithBytes(
      this.sendReqRespRequest(
        peerId,
        ReqRespMethod.BeaconBlocksByRoot,
        // Before altair, prioritize V2. After altair only request V2
        this.config.getForkSeq(this.clock.currentSlot) >= ForkSeq.altair ? [Version.V2] : [(Version.V2, Version.V1)],
        request
      ),
      request.length,
      responseSszTypeByMethod[ReqRespMethod.BeaconBlocksByRoot]
    );
  }

  async sendLightClientBootstrap(peerId: PeerIdStr, request: Root): Promise<LightClientBootstrap> {
    return collectExactOneTyped(
      this.sendReqRespRequest(peerId, ReqRespMethod.LightClientBootstrap, [Version.V1], request),
      responseSszTypeByMethod[ReqRespMethod.LightClientBootstrap]
    );
  }

  async sendLightClientOptimisticUpdate(peerId: PeerIdStr): Promise<LightClientOptimisticUpdate> {
    return collectExactOneTyped(
      this.sendReqRespRequest(peerId, ReqRespMethod.LightClientOptimisticUpdate, [Version.V1], null),
      responseSszTypeByMethod[ReqRespMethod.LightClientOptimisticUpdate]
    );
  }

  async sendLightClientFinalityUpdate(peerId: PeerIdStr): Promise<LightClientFinalityUpdate> {
    return collectExactOneTyped(
      this.sendReqRespRequest(peerId, ReqRespMethod.LightClientFinalityUpdate, [Version.V1], null),
      responseSszTypeByMethod[ReqRespMethod.LightClientFinalityUpdate]
    );
  }

  async sendLightClientUpdatesByRange(
    peerId: PeerIdStr,
    request: altair.LightClientUpdatesByRange
  ): Promise<LightClientUpdate[]> {
    return collectMaxResponseTyped(
      this.sendReqRespRequest(peerId, ReqRespMethod.LightClientUpdatesByRange, [Version.V1], request),
      request.count,
      responseSszTypeByMethod[ReqRespMethod.LightClientUpdatesByRange]
    );
  }

  async sendBlobSidecarsByRange(
    peerId: PeerIdStr,
    request: deneb.BlobSidecarsByRangeRequest
  ): Promise<deneb.BlobSidecar[]> {
    return collectMaxResponseTyped(
      this.sendReqRespRequest(peerId, ReqRespMethod.BlobSidecarsByRange, [Version.V1], request),
      // request's count represent the slots, so the actual max count received could be slots * blobs per slot
      request.count * MAX_BLOBS_PER_BLOCK,
      responseSszTypeByMethod[ReqRespMethod.BlobSidecarsByRange]
    );
  }

  async sendBlobSidecarsByRoot(
    peerId: PeerIdStr,
    request: deneb.BlobSidecarsByRootRequest
  ): Promise<deneb.BlobSidecar[]> {
    return collectMaxResponseTyped(
      this.sendReqRespRequest(peerId, ReqRespMethod.BlobSidecarsByRoot, [Version.V1], request),
      request.length,
      responseSszTypeByMethod[ReqRespMethod.BlobSidecarsByRoot]
    );
  }

  private sendReqRespRequest<Req>(
    peerId: PeerIdStr,
    method: ReqRespMethod,
    versions: number[],
    request: Req
  ): AsyncIterable<ResponseIncoming> {
    const requestType = requestSszTypeByMethod[method];
    const requestData = requestType ? requestType.serialize(request as never) : new Uint8Array();

    // ReqResp outgoing request, emit from main thread to worker
    return this.core.sendReqRespRequest({peerId, method, versions, requestData});
  }

  // Debug

  connectToPeer(peer: string, multiaddr: string[]): Promise<void> {
    return this.core.connectToPeer(peer, multiaddr);
  }

  disconnectPeer(peer: string): Promise<void> {
    return this.core.disconnectPeer(peer);
  }

  dumpPeer(peerIdStr: string): Promise<routes.lodestar.LodestarNodePeer | undefined> {
    return this.core.dumpPeer(peerIdStr);
  }

  dumpPeers(): Promise<routes.lodestar.LodestarNodePeer[]> {
    return this.core.dumpPeers();
  }

  dumpPeerScoreStats(): Promise<PeerScoreStats> {
    return this.core.dumpPeerScoreStats();
  }

  dumpGossipPeerScoreStats(): Promise<PeerScoreStatsDump> {
    return this.core.dumpGossipPeerScoreStats();
  }

  dumpDiscv5KadValues(): Promise<string[]> {
    return this.core.dumpDiscv5KadValues();
  }

  dumpMeshPeers(): Promise<Record<string, string[]>> {
    return this.core.dumpMeshPeers();
  }

  async dumpGossipQueue(gossipType: GossipType): Promise<PendingGossipsubMessage[]> {
    return this.networkProcessor.dumpGossipQueue(gossipType);
  }

  async writeNetworkThreadProfile(durationMs: number, dirpath: string): Promise<string> {
    return this.core.writeNetworkThreadProfile(durationMs, dirpath);
  }

  async writeDiscv5Profile(durationMs: number, dirpath: string): Promise<string> {
    return this.core.writeDiscv5Profile(durationMs, dirpath);
  }

  async writeNetworkHeapSnapshot(prefix: string, dirpath: string): Promise<string> {
    return this.core.writeNetworkHeapSnapshot(prefix, dirpath);
  }

  async writeDiscv5HeapSnapshot(prefix: string, dirpath: string): Promise<string> {
    return this.core.writeDiscv5HeapSnapshot(prefix, dirpath);
  }

  private onLightClientFinalityUpdate = async (finalityUpdate: LightClientFinalityUpdate): Promise<void> => {
    // TODO: Review is OK to remove if (this.hasAttachedSyncCommitteeMember())

    try {
      // messages SHOULD be broadcast after one-third of slot has transpired
      // https://github.com/ethereum/consensus-specs/blob/dev/specs/altair/light-client/p2p-interface.md#sync-committee
      await this.waitOneThirdOfSlot(finalityUpdate.signatureSlot);
      await this.publishLightClientFinalityUpdate(finalityUpdate);
    } catch (e) {
      // Non-mandatory route on most of network as of Oct 2022. May not have found any peers on topic yet
      // Remove once https://github.com/ChainSafe/js-libp2p-gossipsub/issues/367
      if (!isPublishToZeroPeersError(e as Error)) {
        this.logger.debug("Error on BeaconGossipHandler.onLightclientFinalityUpdate", {}, e as Error);
      }
    }
  };

  private onLightClientOptimisticUpdate = async (optimisticUpdate: LightClientOptimisticUpdate): Promise<void> => {
    // TODO: Review is OK to remove if (this.hasAttachedSyncCommitteeMember())

    try {
      // messages SHOULD be broadcast after one-third of slot has transpired
      // https://github.com/ethereum/consensus-specs/blob/dev/specs/altair/light-client/p2p-interface.md#sync-committee
      await this.waitOneThirdOfSlot(optimisticUpdate.signatureSlot);
      await this.publishLightClientOptimisticUpdate(optimisticUpdate);
    } catch (e) {
      // Non-mandatory route on most of network as of Oct 2022. May not have found any peers on topic yet
      // Remove once https://github.com/ChainSafe/js-libp2p-gossipsub/issues/367
      if (!isPublishToZeroPeersError(e as Error)) {
        this.logger.debug("Error on BeaconGossipHandler.onLightclientOptimisticUpdate", {}, e as Error);
      }
    }
  };

  private waitOneThirdOfSlot = async (slot: number): Promise<void> => {
    const secAtSlot = computeTimeAtSlot(this.config, slot + 1 / 3, this.chain.genesisTime);
    const msToSlot = secAtSlot * 1000 - Date.now();
    await sleep(msToSlot, this.controller.signal);
  };

  private onHead = async (): Promise<void> => {
    await this.core.updateStatus(this.chain.getStatus());
  };

  private onPeerConnected = (data: NetworkEventData[NetworkEvent.peerConnected]): void => {
    this.connectedPeers.add(data.peer);
  };

  private onPeerDisconnected = (data: NetworkEventData[NetworkEvent.peerDisconnected]): void => {
    this.connectedPeers.delete(data.peer);
  };
}<|MERGE_RESOLUTION|>--- conflicted
+++ resolved
@@ -14,12 +14,9 @@
   LightClientUpdate,
   Root,
   SignedAggregateAndProof,
-<<<<<<< HEAD
+  SignedBeaconBlock,
   SingleAttestation,
-=======
-  SignedBeaconBlock,
   SlotRootHex,
->>>>>>> 06b4c2d3
   WithBytes,
   altair,
   capella,
