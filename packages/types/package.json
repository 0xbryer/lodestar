--- conflicted
+++ resolved
@@ -70,15 +70,10 @@
   },
   "types": "lib/index.d.ts",
   "dependencies": {
-<<<<<<< HEAD
     "@chainsafe/ssz": "file:../../../ssz/packages/ssz",
     "@chainsafe/persistent-merkle-tree": "file:../../../ssz/packages/persistent-merkle-tree",
     "@chainsafe/as-sha256": "file:../../../ssz/packages/as-sha256",
-    "@lodestar/params": "^1.20.2",
-=======
-    "@chainsafe/ssz": "^0.17.0",
     "@lodestar/params": "^1.21.0",
->>>>>>> 64fe1db8
     "ethereum-cryptography": "^2.0.0"
   },
   "keywords": [
