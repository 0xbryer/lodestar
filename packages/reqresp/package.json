--- conflicted
+++ resolved
@@ -53,11 +53,7 @@
   },
   "dependencies": {
     "@chainsafe/fast-crc32c": "^4.1.1",
-<<<<<<< HEAD
-    "@libp2p/interface": "^1.7.0",
-=======
     "@libp2p/interface": "^2.0.1",
->>>>>>> acb3ff63
     "@lodestar/config": "^1.21.0",
     "@lodestar/params": "^1.21.0",
     "@lodestar/utils": "^1.21.0",
@@ -71,17 +67,10 @@
   "devDependencies": {
     "@lodestar/logger": "^1.21.0",
     "@lodestar/types": "^1.21.0",
-<<<<<<< HEAD
-    "libp2p": "1.9.3"
-  },
-  "peerDependencies": {
-    "libp2p": "~1.9.3"
-=======
     "libp2p": "2.0.2"
   },
   "peerDependencies": {
     "libp2p": "~2.0.2"
->>>>>>> acb3ff63
   },
   "keywords": [
     "ethereum",
