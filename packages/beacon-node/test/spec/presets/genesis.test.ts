--- conflicted
+++ resolved
@@ -1,11 +1,6 @@
 import path from "node:path";
-<<<<<<< HEAD
-import {expect} from "chai";
-import {phase0, Root, ssz, TimeSeconds, allForks, eip6110} from "@lodestar/types";
-=======
 import {expect} from "vitest";
-import {phase0, Root, ssz, TimeSeconds, allForks, deneb} from "@lodestar/types";
->>>>>>> 1f38b1b9
+import {phase0, Root, ssz, TimeSeconds, allForks, deneb, eip6110} from "@lodestar/types";
 import {InputType} from "@lodestar/spec-test-util";
 import {
   BeaconStateAllForks,
